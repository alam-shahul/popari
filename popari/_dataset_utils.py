from functools import partial, wraps
from typing import Callable, Optional, Sequence

import anndata as ad
import mpl_toolkits.axisartist.angle_helper as angle_helper
import mpl_toolkits.axisartist.floating_axes as floating_axes
import networkx as nx
import numpy as np
import pandas as pd
import scanpy as sc
import seaborn as sns
import squidpy as sq
from matplotlib import cm, colormaps
from matplotlib import pyplot as plt
from matplotlib.axes import Axes
from matplotlib.colors import ListedColormap
from matplotlib.transforms import Affine2D
from mpl_toolkits.axisartist.grid_finder import DictFormatter, FixedLocator, MaxNLocator
from scipy.sparse import issparse
from scipy.stats import wilcoxon, zscore
from sklearn.metrics import adjusted_rand_score, confusion_matrix, precision_score, silhouette_score
from sklearn.model_selection import train_test_split
from sklearn.neighbors import KNeighborsClassifier
from sklearn.preprocessing import LabelEncoder

from popari._binning_utils import chunked_downsample_on_grid, filter_gridpoints
from popari._popari_dataset import PopariDataset
from popari.util import compute_neighborhood_enrichment, concatenate, unconcatenate


def setup_squarish_axes(num_axes, **subplots_kwargs):
    """Create matplotlib subplots as squarely as possible."""

    height = int(np.sqrt(num_axes))
    width = num_axes // height
    height += width * height != num_axes

    constrained_layout = (
        True if "constrained_layout" not in subplots_kwargs else subplots_kwargs.pop("constrained_layout")
    )
    dpi = subplots_kwargs.pop("dpi", 300)
    sharex = subplots_kwargs.pop("sharex", True)
    sharey = subplots_kwargs.pop("sharey", True)

    fig, axes = plt.subplots(
        height,
        width,
        squeeze=False,
        constrained_layout=constrained_layout,
        dpi=dpi,
        sharex=sharex,
        sharey=sharey,
        **subplots_kwargs,
    )

    return fig, axes


def copy_annotations(original_dataset, updated_dataset, annotations: Optional[Sequence[str]] = None):
    """Copy updates from one AnnData to another.

    Note that this is a bit wasteful, as it copies every key in a given
    annotation layer.

    """
    if annotations is None:
        annotations = ()

    for annotation in annotations:
        original_annotation = getattr(original_dataset, annotation)
        updated_annotation = getattr(updated_dataset, annotation)

        for key in updated_annotation:
            original_annotation[key] = updated_annotation[key]


def for_model(function):
    @wraps(function)
    def model_wrapper(trained_model: "Popari", *args, **kwargs):
        level = kwargs.pop("level", 0)
        datasets = trained_model.hierarchy[level].datasets

        return function(datasets, *args, **kwargs)

    return model_wrapper


def enable_joint(function=None, *, annotations: Optional[Sequence[str]] = None):
    """Decorator to extend functions that operate on lists of dataset to work on
    a joint, merged dataset.

    Args:
        function: function to decorate. Must accept a list of datasets as its first argument.

    """
    if function is None:
        return partial(enable_joint, annotations=annotations)

    @wraps(function)
    def joint_wrapper(datasets, *args, **kwargs):
        """
        Args:
            joint: if `True`, apply `function` to merged dataset.
        """
        joint = kwargs.pop("joint", False)
        if joint:
            original_datasets = datasets
            merged_dataset = concatenate(datasets)
            datasets = [merged_dataset]

        outputs = function(datasets, *args, **kwargs)

        if joint:
            unmerged_datasets = unconcatenate(merged_dataset)

            for unmerged_dataset, original_dataset in zip(unmerged_datasets, original_datasets):
                copy_annotations(original_dataset, unmerged_dataset, annotations=annotations)

            outputs = original_datasets, outputs

        return outputs

    return joint_wrapper


def broadcast(function):
    """Decorator to extend a function from a single dataset to multiple
    datasets.

    TODO: Doesn't work in the case that the function's return values are meaningful...

    """

    @wraps(function)
    def broadcast_wrapper(datasets, *args, **kwargs):
        """"""

        outputs = []
        for dataset in datasets:
            output = function(dataset, *args, **kwargs)
            outputs.append(output)

        if len(outputs) == 1:
            outputs = outputs[0]

        return outputs

    return broadcast_wrapper


def broadcast_plottable(function):
    """Decorator to extend a plottable function from a single dataset to
    multiple datasets.

    TODO: Doesn't work in the case that the function's return values are meaningful...

    """

    @wraps(function)
    def broadcast_wrapper(datasets, *args, **kwargs):
        """"""
        axes = kwargs.pop("axes", None)

        sharex = kwargs.pop("sharex", False)
        sharey = kwargs.pop("sharey", False)

        fig = None
        if axes is None:
            fig, axes = setup_squarish_axes(len(datasets), sharex=sharex, sharey=sharey)

        outputs = []
        for dataset, ax in zip(datasets, axes.flat):
            output = function(dataset, *args, ax=ax, **kwargs)
            outputs.append(output)

        if len(outputs) == 1:
            outputs = outputs[0]

        return fig, outputs

    return broadcast_wrapper


@enable_joint(annotations=["obsm"])
def _preprocess_embeddings(
    datasets: Sequence[PopariDataset],
    input_key="X",
    normalized_key="normalized_X",
):
    """Normalize embeddings per each cell.

    This step helps to make cell embeddings comparable, and facilitates
    downstream tasks like clustering.

    """
    for dataset in datasets:
        if "X" not in dataset.obsm:
            raise ValueError("Must initialize embeddings before normalizing them.")

        normalized_embeddings = zscore(dataset.obsm[input_key])
        nan_mask = np.isnan(normalized_embeddings)
        normalized_embeddings[nan_mask] = 0

        dataset.obsm[normalized_key] = normalized_embeddings
        sc.pp.neighbors(dataset, use_rep=normalized_key)

    return datasets


def _plot_metagene_embedding(
    datasets: Sequence[PopariDataset],
    metagene_index: int,
    axes: Optional[Sequence[Axes]] = None,
    **scatterplot_kwargs,
):
    r"""Plot a single metagene in-situ across all datasets.

    Args:
        datasets: list of datasets to plot
        metagene_index: the index of the metagene to plot.
        axes: A predefined set of matplotlib axes to plot on.

    """

    legend = scatterplot_kwargs.pop("legend", False)
    default_s = scatterplot_kwargs.pop("s", None)
    linewidth = scatterplot_kwargs.pop("linewidth", 0)
    palette = scatterplot_kwargs.pop("palette", "viridis")
    if axes is None:
        fig, axes = setup_squarish_axes(len(datasets), sharex=False, sharey=False)

    else:
        fig = axes.flat[0].get_figure()

    for index in range(len(datasets), axes.size):
        axes.flat[index].axis("off")

    for dataset, ax in zip(datasets, axes.flat):
        if default_s is None:
            s = round(20000 / len(dataset))
        else:
            s = default_s

        ax.set_aspect("equal", "box")
        ax.invert_yaxis()
        ax.set_xticks([], [])  # note you need two lists one for the positions and one for the labels
        ax.set_yticks([], [])  # same for y ticks
        dataset.plot_metagene_embedding(
            metagene_index,
            legend=legend,
            s=s,
            linewidth=linewidth,
            palette=palette,
            ax=ax,
            **scatterplot_kwargs,
        )

    fig.suptitle(f"Metagene {metagene_index}")

    return fig


@enable_joint(annotations=["obs", "uns", "obsp"])
<<<<<<< HEAD
=======
def _leiden(
    datasets: Sequence[PopariDataset],
    resolution: float = 1.0,
    tolerance: float = 0.05,
    **kwargs,
):
    r"""Compute Leiden clustering for all datasets.

    Args:
        trained_model: the trained Popari model.
        joint: if `True`, jointly cluster the spots
        datasets: list of datasets to cluster
        use_rep: the key in the ``.obsm`` dataframe to ue as input to the Leiden clustering algorithm.
        resolution: the resolution to use for Leiden clustering. Higher values yield finer clusters..

    """
    n_iterations = kwargs.pop("n_iterations", 2)
    _cluster.__wrapped__(
        datasets,
        resolution=resolution,
        method="leiden",
        tolerance=tolerance,
        flavor="igraph",
        n_iterations=n_iterations,
        **kwargs,
    )


@enable_joint(annotations=["obs", "uns", "obsp"])
>>>>>>> cef43f98
def _cluster(
    datasets: Sequence[PopariDataset],
    use_rep="normalized_X",
    method: str = "leiden",
    n_neighbors: int = 20,
    target_clusters: Optional[int] = None,
    tolerance: float = 0.01,
    compute_neighbors: bool = True,
    verbose: bool = False,
    **kwargs,
):
    r"""Compute clustering for all datasets.

    Args:
        datasets: list of datasets to cluster
        use_rep: the key in the ``.obsm`` dataframe to ue as input to the Leiden clustering algorithm.
        resolution: the resolution to use for Leiden clustering. Higher values yield finer clusters.

    """

    clustering_function = getattr(sc.tl, method)

    random_state = kwargs.pop("random_state", 0)
    resolution = kwargs.pop("resolution", 1.0)
    key_added = kwargs.pop("key_added", method)

    for dataset in datasets:
        if compute_neighbors:
            sc.pp.neighbors(dataset, use_rep=use_rep, random_state=random_state, n_neighbors=n_neighbors)

        clustering_function(dataset, resolution=resolution, random_state=random_state, key_added=key_added, **kwargs)

        num_clusters = len(dataset.obs[key_added].unique())

        lower_bound = 0.1 * resolution
        upper_bound = 10 * resolution
        while target_clusters and num_clusters != target_clusters and np.abs(lower_bound - upper_bound) > tolerance:
            effective_resolution = (lower_bound * upper_bound) ** 0.5
            clustering_function(
                dataset,
                resolution=effective_resolution,
                random_state=random_state,
                key_added=key_added,
                **kwargs,
            )
            num_clusters = len(dataset.obs[key_added].unique())
            if num_clusters < target_clusters:
                lower_bound = effective_resolution
            elif num_clusters >= target_clusters:
                upper_bound = effective_resolution

            if verbose:
                print(f"Current number of clusters: {num_clusters}")
                print(f"Resolution: {effective_resolution}")

    return datasets


@enable_joint(annotations=["obsm", "varm", "uns"])
@broadcast
def _pca(dataset: PopariDataset, n_comps: int = 50, **pca_kwargs):
    r"""Compute PCA for all datasets.

    Args:
        datasets: list of datasets to process

    """
    sc.pp.pca(dataset, n_comps=n_comps, **pca_kwargs)


@enable_joint(annotations=["obsm"])
@broadcast
def _umap(dataset: PopariDataset, use_rep: str = "X", compute_neighbors: bool = True, n_neighbors: int = 20):
    r"""Compute UMAP for all datasets.

    Args:
        datasets: list of datasets to process

    """

    if compute_neighbors:
        sc.pp.neighbors(dataset, use_rep=use_rep, n_neighbors=n_neighbors)

    sc.tl.umap(dataset)


def _plot_in_situ(datasets: Sequence[PopariDataset], color="leiden", joint=False, axes=None, **spatial_kwargs):
    r"""Plot a categorical label across all datasets in-situ.

    Extends AnnData's ``sc.pl.spatial`` function to plot labels/values across multiple replicates.

    Args:
        datasets: list of datasets to process
        color: the key in the ``.obs`` dataframe to plot.
        axes: A predefined set of matplotlib axes to plot on.

    """

    sharex = spatial_kwargs.pop("sharex", False)
    sharey = spatial_kwargs.pop("sharey", False)

    fig = None
    if axes is None:
        fig, axes = setup_squarish_axes(len(datasets), sharex=sharex, sharey=sharey)

    edges_width = spatial_kwargs.pop("edges_width", 0.2)
    default_size = spatial_kwargs.pop("size", None)
    palette = spatial_kwargs.pop("palette", ListedColormap(sc.pl.palettes.godsnot_102))
    legend_fontsize = spatial_kwargs.pop("legend_fontsize", "xx-small")
    edgecolors = spatial_kwargs.pop("edgecolors", "none")
    connectivity_key = spatial_kwargs.pop("connectivity_key", "adjacency_matrix")

    neighbors_key = spatial_kwargs.pop("neighbors_key", "spatial_neighbors")

    if joint:
        categories = set()
        for dataset in datasets:
            categories.update(dataset.obs[color].unique())

    for dataset, ax in zip(datasets, axes.flat):
        dataset_name = dataset.name
        if joint:
            dataset_categories = set(dataset.obs[color].unique())

            dummy_points = []
            average_coordinate = dataset.obsm["spatial"].mean(axis=0, keepdims=True)
            for extra_category in categories.difference(dataset_categories):
                dummy_point = ad.AnnData(X=np.zeros((1, dataset.n_vars)))
                dummy_point.obs[color] = [extra_category]
                dummy_point.obsm["spatial"] = average_coordinate
                dummy_points.append(dummy_point)

            if len(dummy_points) > 0:
                concatenables = [*dummy_points, dataset]

                dataset = ad.concat(
                    concatenables,
                    join="outer",
                    label="dummy",
                    merge="unique",
                    uns_merge="unique",
                    pairwise=True,
                )

        ax.set_aspect("equal", "box")
        size = 10000 / len(dataset)
        if default_size is not None:
            size *= default_size

        sq.pl.spatial_scatter(
            dataset,
            shape=None,
            size=size,
            connectivity_key=connectivity_key,
            color=color,
            edges_width=edges_width,
            legend_fontsize=legend_fontsize,
            title=dataset_name,
            ax=ax,
            palette=palette,
            edgecolors=edgecolors,
            **spatial_kwargs,
        )

    return fig


@enable_joint(annotations=[])
@broadcast_plottable
def _plot_umap(dataset: PopariDataset, color="leiden", ax=None, **kwargs):
    r"""Plot a categorical label across all datasets in-situ.

    Extends AnnData's ``sc.pl.spatial`` function to plot labels/values across multiple replicates.

    Args:
        datasets: list of datasets to process
        color: the key in the ``.obs`` dataframe to plot.
        axes: A predefined set of matplotlib axes to plot on.

    """

    edges_width = kwargs.pop("edges_width", 0.2)
    size = kwargs.pop("size", 0.04)
    edges = kwargs.pop("edges", sc.pl.palettes.godsnot_102)
    palette = kwargs.pop("palette", sc.pl.palettes.godsnot_102)
    legend_fontsize = kwargs.pop("legend_fontsize", "xx-small")
    neighbors_key = kwargs.pop("neighbors_key", "neighbors")

    sc.pl.umap(
        dataset,
        size=size,
        neighbors_key=neighbors_key,
        color=color,
        edges=edges,
        edges_width=edges_width,
        legend_fontsize=legend_fontsize,
        ax=ax,
        show=False,
        palette=palette,
        **kwargs,
    )


def _multireplicate_heatmap(
    datasets: Sequence[PopariDataset],
    title_font_size: Optional[int] = None,
    axes: Optional[Sequence[Axes]] = None,
    obsm: Optional[str] = None,
    obsp: Optional[str] = None,
    uns: Optional[str] = None,
    label_values: bool = False,
    label_font_size: int = None,
    nested: bool = True,
    mask: Optional[np.ndarray] = None,
    **heatmap_kwargs,
):
    r"""Plot 2D heatmap data across all datasets.

    Wrapper function to enable plotting of continuous 2D data across multiple replicates. Only
    one of ``obsm``, ``obsp`` or ``uns`` should be used.
    Args:
        datasets: list of datasets to process
        axes: A predefined set of matplotlib axes to plot on.
        obsm: the key in the ``.obsm`` dataframe to plot.
        obsp: the key in the ``.obsp`` dataframe to plot.
        uns: the key in the ``.uns`` dataframe to plot. Unstructured data must be 2D in shape.
        **heatmap_kwargs: arguments to pass to the `ax.imshow` call for each dataset

    """

    sharex = True if "sharex" not in heatmap_kwargs else heatmap_kwargs.pop("sharex", True)
    sharey = True if "sharey" not in heatmap_kwargs else heatmap_kwargs.pop("sharey", True)

    fig = None
    if axes is None:
        fig, axes = setup_squarish_axes(len(datasets), sharex=sharex, sharey=sharey)

    aspect = heatmap_kwargs.pop("aspect", 1)
    cmap = heatmap_kwargs.pop("cmap", "hot")

    images = []
    for dataset_index, ax in enumerate(axes.flat):
        if dataset_index >= len(datasets):
            ax.set_visible(False)
            continue

        dataset = datasets[dataset_index]
        key = None
        if obsm:
            image = dataset.obsm[obsm]
        if obsp:
            image = dataset.obsp[obsp]
        if uns:
            image = dataset.uns[uns]

        if nested:
            image = image[dataset.name]

        if mask is not None:
            image = np.ma.masked_where(mask, image)

        images.append(image)

    for dataset_index, (image, ax) in enumerate(zip(images, axes.flat)):
        im = ax.imshow(image, cmap=cmap, interpolation="nearest", aspect=aspect, **heatmap_kwargs)
        if title_font_size is not None:
            ax.set_title(dataset.name, fontsize=title_font_size)

        if label_values:
            truncated_image = image.astype(int)
            for (j, i), label in np.ndenumerate(truncated_image):
                if mask is None or not mask[j, i]:
                    ax.text(i, j, label, ha="center", va="center", fontsize=label_font_size)

        ax.set_title(dataset.name)
        plt.colorbar(im, ax=ax, orientation="vertical", fraction=0.046, pad=0.04)

    return fig


def _multigroup_heatmap(
    datasets: Sequence[PopariDataset],
    groups: dict,
    title_font_size: Optional[int] = None,
    axes: Optional[Sequence[Axes]] = None,
    key: Optional[str] = None,
    label_values: bool = False,
    label_font_size: int = None,
    **heatmap_kwargs,
):
    r"""Plot 2D heatmap data across all datasets.

    Wrapper function to enable plotting of continuous 2D data across multiple replicates. Only
    one of ``obsm``, ``obsp`` or ``uns`` should be used.

    Args:
        datasets: list of datasets to process
        axes: A predefined set of matplotlib axes to plot on.
        obsm: the key in the ``.obsm`` dataframe to plot.
        obsp: the key in the ``.obsp`` dataframe to plot.
        uns: the key in the ``.uns`` dataframe to plot. Unstructured data must be 2D in shape.
        **heatmap_kwargs: arguments to pass to the `ax.imshow` call for each dataset

    """

    sharex = True if "sharex" not in heatmap_kwargs else heatmap_kwargs.pop("sharex", True)
    sharey = True if "sharey" not in heatmap_kwargs else heatmap_kwargs.pop("sharey", True)

    fig = None
    if axes is None:
        fig, axes = setup_squarish_axes(len(groups), sharex=sharex, sharey=sharey)

    aspect = heatmap_kwargs.pop("aspect", 0.05)
    cmap = heatmap_kwargs.pop("cmap", "hot")

    for group_index, (ax, group_name) in enumerate(zip(axes.flat, groups)):
        first_dataset_name = groups[group_name][0]
        first_dataset = next(filter(lambda dataset: dataset.name == first_dataset_name, datasets))

        if group_index > len(groups):
            ax.set_visible(False)
            continue

        image = first_dataset.uns[key][group_name]

        im = ax.imshow(image, cmap=cmap, interpolation="nearest", aspect=aspect, **heatmap_kwargs)
        if title_font_size is not None:
            ax.set_title(group_name, fontsize=title_font_size)
        if label_values:
            truncated_image = image.astype(int)
            for (j, i), label in np.ndenumerate(truncated_image):
                ax.text(i, j, label, ha="center", va="center", fontsize=label_font_size)

        fig.colorbar(im, ax=ax, orientation="vertical")

    return fig


def _compute_empirical_correlations(
    datasets: Sequence[PopariDataset],
    scaling: float,
    feature: str = "X",
    output: str = "empirical_correlation",
):
    """Compute the empirical spatial correlation for a feature set across all
    datasets.

    Args:
        datasets: list of datasets to process
        feature: key in `.obsm` of feature set for which spatial correlation should be computed.
        output: key in `.uns` where output correlation matrices should be stored.

    """

    num_replicates = len(datasets)

    first_dataset = datasets[0]
    _, K = first_dataset.obsm[feature].shape
    empirical_correlations = np.zeros([num_replicates, K, K])
    for replicate, dataset in enumerate(datasets):
        adjacency_list = dataset.obsm["adjacency_list"]
        X = dataset.obsm[feature]
        Z = X / np.linalg.norm(X, axis=1, keepdims=True, ord=1)
        edges = np.array([(i, j) for i, e in enumerate(adjacency_list) for j in e])

        x = Z[edges[:, 0]]
        y = Z[edges[:, 1]]
        x = x - x.mean(axis=0, keepdims=True)
        y = y - y.mean(axis=0, keepdims=True)
        y_std = y.std(axis=0, keepdims=True)
        x_std = x.std(axis=0, keepdims=True)
        corr = (y / y_std).T @ (x / x_std) / len(x)
        empirical_correlations[replicate] = -corr

    # Convert nan values to 0
    empirical_correlations = np.nan_to_num(empirical_correlations)

    # Symmetrizing and zero-centering empirical_correlation
    empirical_correlations = (empirical_correlations + np.transpose(empirical_correlations, (0, 2, 1))) / 2
    empirical_correlations -= empirical_correlations.mean(axis=(1, 2), keepdims=True)
    empirical_correlations *= scaling

    for dataset, empirical_correlation in zip(datasets, empirical_correlations):
        all_correlations = {dataset.name: empirical_correlation}
        dataset.uns[output] = all_correlations

    return datasets


def _adjacency_permutation_test(
    dataset: PopariDataset,
    labels: str = "X",
    n_trials: int = 500,
    random_state: int = 0,
    pvalue_key: str = "pvalue",
):
    r"""Compute p-values for neighborhood enrichment.

    See
    `In silico tissue generation and power analysis for spatial omics <https://www.nature.com/articles/s41592-023-01766-6#Sec13>`_
    for details.

    """

    rng = np.random.default_rng(seed=random_state)
    original_labels = dataset.obsm[labels]
    adjacency_matrix = dataset.obsp["adjacency_matrix"]
    _, K = original_labels.shape

    original_enrichment = compute_neighborhood_enrichment(original_labels, adjacency_matrix)

    neighborhood_enrichments = np.zeros((n_trials, K, K), dtype=np.float64)
    for trial in range(n_trials):
        permuted_labels = rng.permutation(original_labels)
        neighborhood_enrichments[trial] = compute_neighborhood_enrichment(permuted_labels, adjacency_matrix)

    adjacency = (neighborhood_enrichments > original_enrichment[np.newaxis, :]).sum(axis=0)
    avoidance = (neighborhood_enrichments < original_enrichment[np.newaxis, :]).sum(axis=0)

    p_adjacency = (n_trials - adjacency + 1) / (n_trials + 1)
    p_avoidance = (n_trials - avoidance + 1) / (n_trials + 1)

    dataset.uns[f"adjacency_{pvalue_key}"] = p_adjacency
    dataset.uns[f"avoidance_{pvalue_key}"] = p_avoidance

    return dataset


def _adjacency_permutation_test(
    dataset: PopariDataset,
    labels: str = "X",
    n_trials: int = 100,
    random_state: int = 0,
    pvalue_key: str = "pvalue",
):
    r"""Compute p-values for neighborhood enrichment.

    See
    `In silico tissue generation and power analysis for spatial omics <https://www.nature.com/articles/s41592-023-01766-6#Sec13>`_
    for details.

    """

    rng = np.random.default_rng(seed=random_state)
    original_labels = dataset.obsm[labels]
    adjacency_matrix = dataset.obsp["adjacency_matrix"]
    _, K = original_labels.shape

    original_enrichment = compute_neighborhood_enrichment(original_labels, adjacency_matrix)

    neighborhood_enrichments = np.zeros((n_trials, K, K), dtype=np.float64)
    for trial in range(n_trials):
        permuted_labels = rng.permutation(original_labels)
        neighborhood_enrichments[trial] = compute_neighborhood_enrichment(permuted_labels, adjacency_matrix)

    adjacency = (neighborhood_enrichments > original_enrichment[np.newaxis, :]).sum(axis=0)
    avoidance = (neighborhood_enrichments < original_enrichment[np.newaxis, :]).sum(axis=0)

    p_adjacency = (n_trials - adjacency + 1) / (n_trials + 1)
    p_avoidance = (n_trials - avoidance + 1) / (n_trials + 1)

    dataset.uns[f"adjacency_{pvalue_key}"] = p_adjacency
    dataset.uns[f"avoidance_{pvalue_key}"] = p_avoidance

    return dataset


@enable_joint(annotations=["uns"])
@broadcast
def _compute_ari_score(dataset: PopariDataset, labels: str, predictions: str, ari_key: str = "ari"):
    r"""Compute adjusted Rand index (ARI) score  between a set of ground truth
    labels and an unsupervised clustering.

    Useful for assessing clustering validity. ARI score is computed per dataset.

    Args:
        dataset: dataset to process
        labels: the key in the ``.obs`` dataframe for the label data.
        predictions: the key in the ``.obs`` dataframe for the predictions data.
        ari_key: the key in the ``.uns`` dictionary where the ARI score will be stored.

    """

    ari = adjusted_rand_score(dataset.obs[labels], dataset.obs[predictions])
    dataset.uns[ari_key] = ari


@enable_joint(annotations=["uns"])
@broadcast
def _compute_silhouette_score(dataset: PopariDataset, labels: str, embeddings: str, silhouette_key: str = "silhouette"):
    r"""Compute silhouette score for a clustering based on Popari embeddings.

    Useful for assessing clustering validity. ARI score is computed per dataset.

    Args:
        dataset: dataset to process
        labels: the key in the ``.obs`` dataframe for the label data.
        predictions: the key in the ``.obs`` dataframe for the predictions data.
        ari_key: the key in the ``.uns`` dictionary where the ARI score will be stored.

    """

    silhouette = silhouette_score(dataset.obsm[embeddings], dataset.obs[labels])
    dataset.uns[silhouette_key] = silhouette


@broadcast
def _plot_all_embeddings(
    dataset: PopariDataset,
    embedding_key: str = "X",
    column_names: Optional[str] = None,
    **spatial_kwargs,
):
    r"""Plot all laerned metagenes in-situ across all replicates.

    Each replicate's metagenes are contained in a separate plot.

    Args:
        dataset: dataset to process
        embedding_key: the key in the ``.obsm`` dataframe for the cell/spot embeddings.
        column_names: a list of the suffixes for each latent feature. If ``None``, it is assumed
            that these suffixes are just the indices of the latent features.

    """

    _, K = dataset.obsm[f"{embedding_key}"].shape
    if column_names == None:
        # TODO: remove dependence on trained_model
        column_names = [f"{embedding_key}_{index}" for index in range(K)]

    edges_width = spatial_kwargs.pop("edges_width", 0.2)
    default_size = spatial_kwargs.pop("size", None)
    palette = spatial_kwargs.pop("palette", ListedColormap(sc.pl.palettes.godsnot_102))

    size = len(dataset) / 100
    if default_size is not None:
        size *= default_size

    axes = sq.pl.spatial_scatter(
        sq.pl.extract(dataset.copy(), embedding_key, prefix=f"{embedding_key}"),
        shape=None,
        color=column_names,
        edges_width=edges_width,
        connectivity_key="adjacency_matrix",
        size=size,
        wspace=0.2,
        ncols=2,
        **spatial_kwargs,
    )


@enable_joint(annotations=["uns"])
@broadcast
def _evaluate_classification_task(dataset: PopariDataset, embeddings: str, labels: str):
    """"""

    le = LabelEncoder()
    encoded_labels = le.fit_transform(dataset.obs[labels].astype(str))
    dataset_embeddings = dataset.obsm[embeddings]

    X_train, X_valid, y_train, y_valid = train_test_split(
        dataset_embeddings,
        encoded_labels,
        train_size=0.25,
        random_state=42,
        stratify=encoded_labels,
    )
    model = KNeighborsClassifier(n_neighbors=10)
    model.fit(X_train, y_train)

    df = []
    for split, X, y in [("train", X_train, y_train), ("validation", X_valid, y_valid)]:
        y_soft = model.predict_proba(X)
        y_hat = np.argmax(y_soft, 1)
        dataset.uns[f"microprecision_{split}"] = precision_score(y, y_hat, average="micro")
        dataset.uns[f"macroprecision_{split}"] = precision_score(y, y_hat, average="macro")

    return dataset


@enable_joint(annotations=["obs", "uns"])
@broadcast
def _compute_confusion_matrix(
    dataset: PopariDataset,
    labels: str,
    predictions: str,
    result_key: str = "confusion_matrix",
):
    r"""Compute confusion matrix for labels and predictions.

    Useful for visualizing clustering validity.

    Args:
        trained_model: the trained Popari model.
        labels: the key in the ``.obs`` dataframe for the label data.
        predictions: the key in the ``.obs`` dataframe for the predictions data.
        result_key: the key in the ``.uns`` dictionary where the reordered confusion matrix will be stored.

    """

    unique_labels = sorted(dataset.obs[labels].unique())
    unique_predictions = sorted(dataset.obs[predictions].unique())
    if len(unique_labels) != len(unique_predictions):
        raise ValueError("Number of unique labels and unique predictions must be equal.")

    encoded_labels = [unique_labels.index(label) for label in dataset.obs[labels].values]
    encoded_predictions = [unique_predictions.index(prediction) for prediction in dataset.obs[predictions].values]

    confusion_output = confusion_matrix(encoded_labels, encoded_predictions)

    permutation, index = get_optimal_permutation(confusion_output)
    dataset.obs[f"{labels}_inferred"] = [unique_labels[permutation[prediction]] for prediction in encoded_predictions]

    reordered_confusion = confusion_matrix(dataset.obs[labels], dataset.obs[f"{labels}_inferred"])[: len(unique_labels)]

    dataset.uns[result_key] = reordered_confusion


def get_optimal_permutation(confusion_output):
    """
    TODO: document
    maximum weight bipartite matching
    :param confusion_output:
    :return: confusion_output[perm, index], where index is sorted
    """

    num_label_classes, num_prediction_classes = confusion_output.shape

    bipartite_graph = nx.Graph()
    bipartite_graph.add_nodes_from([("label", i) for i in range(num_label_classes)], bipartite=0)
    bipartite_graph.add_nodes_from([("prediction", i) for i in range(num_prediction_classes)], bipartite=1)

    bipartite_graph.add_edges_from(
        [
            (("label", i), ("prediction", j), {"weight": confusion_output[i, j]})
            for i in range(num_label_classes)
            for j in range(num_prediction_classes)
        ],
    )

    assert nx.is_bipartite(bipartite_graph)
    matching = nx.max_weight_matching(bipartite_graph, maxcardinality=True)
    assert len({__ for _ in matching for __ in _}) == num_label_classes * 2

    matching = [sorted(match, key=lambda node_attributes: node_attributes[0]) for match in matching]

    matching = [tuple(index for (_, index) in match) for match in matching]
    matching = sorted(matching, key=lambda pair: pair[1])

    perm, index = tuple(map(np.array, zip(*matching)))

    return perm, index


@enable_joint(annotations=["uns"])
@broadcast
def _compute_columnwise_autocorrelation(
    dataset: PopariDataset,
    uns: str = "ground_truth_M",
    result_key: str = "ground_truth_M_correlation",
):
    """"""

    matrix = dataset.uns[uns][f"{dataset.name}"].T

    num_columns, _ = matrix.shape
    correlation_coefficient_matrix = np.corrcoef(matrix, matrix)[:num_columns, :num_columns]
    dataset.uns[result_key] = correlation_coefficient_matrix


@broadcast_plottable
def _plot_confusion_matrix(
    dataset: PopariDataset,
    labels: str,
    ax=None,
    confusion_matrix_key: str = "confusion_matrix",
):
    ordered_labels = sorted(dataset.obs[labels].unique())
    sns.heatmap(
        dataset.uns[confusion_matrix_key],
        xticklabels=ordered_labels,
        yticklabels=ordered_labels,
        annot=True,
        ax=ax,
        fmt="3d",
    )
    plt.show()


@enable_joint(annotations=["uns"])
@broadcast
def _compute_spatial_gene_correlation(
    dataset: PopariDataset,
    spatial_key: str = "Sigma_x_inv",
    metagene_key: str = "M",
    spatial_gene_correlation_key: str = "spatial_gene_correlation",
    neighbor_interactions_key: str = "neighbor_interactions",
):
    """Computes spatial gene correlation according to learned metagenes."""

    spatial_affinity_matrix = dataset.uns[spatial_key][f"{dataset.name}"]
    metagenes = dataset.uns[metagene_key][f"{dataset.name}"]

    neighbor_interactions = metagenes @ spatial_affinity_matrix
    spatial_gene_correlation = neighbor_interactions @ metagenes.T

    dataset.uns[spatial_gene_correlation_key] = spatial_gene_correlation
    dataset.uns[neighbor_interactions_key] = neighbor_interactions


def _metagene_neighbor_interactions(dataset: PopariDataset, interaction_key: str = "metagene_neighbor_interactions"):
    """Compute pairwise interactions between every cell in terms of learned
    metagene embeddings.

    Can be used to visualize the empirical spatial correlations between metagenes.

    Args:
        dataset:

    """
    embeddings = dataset.obsm["X"]
    X = embeddings
    adjacency_matrix = dataset.obsp["adjacency_matrix"].toarray()

    adjacency_list = dataset.obsm["adjacency_list"]
    num_cells, num_metagenes = embeddings.shape

    Z = X / np.linalg.norm(X, axis=1, keepdims=True, ord=1)
    edges = np.array([(i, j) for i, e in enumerate(adjacency_list) for j in e])

    x = Z[edges[:, 0]]
    y = Z[edges[:, 1]]

    pair_interactions = np.zeros((num_cells, num_cells, num_metagenes, num_metagenes))
    cell_i, cell_j = adjacency_matrix.nonzero()
    for i in range(num_metagenes):
        for j in range(i, num_metagenes):
            pair_interactions[cell_i, cell_j, i, j] = 1 - x[:, i] * y[:, j]

    dataset.obsp[interaction_key] = pair_interactions


def _pretty_plot_spatial_affinities(
    datasets,
    metagene_key: str = "M",
    metagene_label_key: str = "metagene_labels",
    spatial_affinity_key: str = "Sigma_x_inv",
):
    """Rotate and plot spatial affinities matrix.

    Args:
        datasets:

    """

    transform_skew = Affine2D().skew_deg(15, 15)
    transform_rotate = Affine2D().rotate_deg(-45)
    transform = transform_skew + transform_rotate

    height = len(datasets) // 2 + len(datasets) % 2
    width = 2
    fig = plt.figure(dpi=1200, figsize=(width, height))

    first_dataset = datasets[0]
    _, K = first_dataset.uns[metagene_key][first_dataset.name].shape

    def setup_axes(fig, rect, metagene_ticks):
        """Setup axes for rotated heatmap plot."""

        grid_locator = FixedLocator([v for v, s in metagene_ticks])
        tick_formatter = DictFormatter(dict(metagene_ticks))

        grid_helper = floating_axes.GridHelperCurveLinear(
            transform,
            extremes=(-0.5, K - 0.5, -0.5, K - 0.5),  # TODO: adjust to fit number of metagenes K
            grid_locator1=grid_locator,
            tick_formatter1=tick_formatter,
            grid_locator2=grid_locator,
            tick_formatter2=tick_formatter,
        )
        ax = floating_axes.FloatingSubplot(fig, *rect, grid_helper=grid_helper)
        fig.add_subplot(ax)

        ax.axis["left"].toggle(ticklabels=False, label=False, ticks=False)

        ax.axis["right"].toggle(ticklabels=True, label=True, ticks=False)
        ax.axis["top"].toggle(ticks=False)

        ax.axis["bottom"].toggle(ticks=False)

        ax.axis["left"].line.set_linewidth(0)
        ax.axis["top"].line.set_linewidth(0)

        ax.axis["bottom"].line.set_linewidth(0.1)
        ax.axis["right"].line.set_linewidth(0.1)

        ax.axis["right"].major_ticklabels.set_axis_direction("right")
        ax.axis["bottom"].major_ticklabels.set_axis_direction("left")

        aux_ax = ax.get_aux_axes(transform)

        grid_helper.grid_finder.grid_locator1._nbins = 4
        grid_helper.grid_finder.grid_locator2._nbins = 4

        ax.axis[:].major_ticklabels.set_fontsize(2)

        return ax, aux_ax

    axes = []
    for index, dataset in enumerate(datasets):
        metagene_labels = dataset.uns[metagene_label_key]

        metagene_ticks = [(k, f"{metagene_labels[k]}" if k in metagene_labels else "N/A") for k in range(K)]

        rect = (height, width, index + 1)
        ax, aux_ax = setup_axes(fig, rect, metagene_ticks)
        ax.set_title(dataset.name, fontsize=2, y=0.5)
        axes.append(aux_ax)

    mask = np.ones((K, K), dtype=np.bool)
    mask[np.triu_indices_from(mask)] = 0

    _multireplicate_heatmap(
        datasets,
        uns=spatial_affinity_key,
        cmap="bwr",
        label_values=False,
        label_font_size=1.5,
        vmin=-10,
        vmax=10,
        mask=mask,
        axes=np.array(axes),
    )
    for ax in axes:
        im = ax.images
        cb = im[-1].colorbar
        cb.remove()

    fig.subplots_adjust(hspace=-0.5, wspace=-0.25)


def _plot_sparsity(dataset: ad.AnnData):
    """Plot overall sparsity of dataset.

    Args:
        dataset: dataset for which to compute and plot data sparsity.

    """

    raw_data = dataset.X

    if issparse(raw_data):
        raw_data = raw_data.toarray()

    raw_data = raw_data.flatten()
    raw_data_clipped = raw_data
    raw_data_clipped = raw_data_clipped[
        (raw_data_clipped > 1e-6) & (raw_data_clipped < np.percentile(raw_data_clipped, 99.9))
    ]

    fig, axes = plt.subplots(1, 2, sharey=True, tight_layout=True)
    axes[0].hist(raw_data, bins=20)
    axes[0].set_title("Count histogram")

    heights, *_ = axes[1].hist(raw_data_clipped, bins=20)
    axes[1].set_title("Clipped count histogram")
    axes[1].set_ylim([0, max(heights)])

    sparsity = (raw_data == 0).sum() / raw_data.size
    fig.suptitle(f"Overall sparsity: {sparsity}")

    return fig


def _plot_cell_type_to_metagene(
    dataset,
    cell_type_de_genes: dict,
    rank_mode: str = "metagene",
    plot_type: str = "box",
    normalize: bool = False,
    figsize: Optional[tuple] = None,
    cell_types: Optional[list] = None,
    metagene_index: Optional[Sequence] = None,
    alternative_hypothesis: str = "greater",
    metagene_key: str = "M",
    cmap: str = "rainbow",
    **subplot_kwargs,
):
    """Plot correspondence between cell types and metagenes.

    Args:
        dataset: output dataset from Popari
        cell_type_de_genes: mapping from cell types to DEG names.
        rank_mode: whether to compute ranks across metagenes or across genes.
        plot_type: whether to use box plot
        normalize: whether to normalize genes by zscore (across metagenes)
            before computing significance
        p_values: whether or not to calculate p-values for each cell type association
        cell_types: only plot listed cell types. Default: ``None`` (plot all cell types)
        metagene_index: only use listed metagenes types. Default: ``None`` (plot all cell types)
        metagene_key: key under which metagene values are stored. Default: ``M``

    """
    if cell_types is None:
        cell_types = cell_type_de_genes.keys()

    metagenes = dataset.uns[metagene_key][dataset.name]

    if normalize:
        metagenes = zscore(metagenes, axis=1)

    if metagene_index is None:
        num_genes, K = metagenes.shape
        metagene_index = np.arange(K)
    else:
        num_genes, _ = metagenes.shape
        K = len(metagene_index)

    sorted_indices = np.argsort(metagenes, axis=int(rank_mode != "metagene"))

    sorted_indices = sorted_indices[:, metagene_index]

    if figsize is None:
        figsize = (K, len(cell_types))

    fig, axes = plt.subplots(len(cell_types), 1, figsize=figsize, sharex=True, dpi=300, **subplot_kwargs, squeeze=False)

    ordered_genes = dataset.var_names
    #     axes[0].set_title("Gene Rank")

    means = {}
    for index, (cell_type, ax) in enumerate(zip(cell_types, axes.flat)):
        de_genes = cell_type_de_genes[cell_type]
        num_de_genes = len(de_genes)

        de_gene_indices = ordered_genes.get_indexer(de_genes)
        filtered_indices = [index for index in de_gene_indices if (index > -1)]
        num_actual_de_genes = len(filtered_indices)
        rank_distributions = []

        colors = colormaps[cmap].resampled(len(metagene_index))

        for sorted_index in sorted_indices.T:
            de_gene_ranks = sorted_index[filtered_indices]

            rank_distributions.append(de_gene_ranks)

        cell_type_means = [np.median(distribution) for distribution in rank_distributions]
        means[cell_type] = cell_type_means

        reduction = np.argmax if alternative_hypothesis == "greater" else np.argmin
        best_index = reduction(cell_type_means)

        best_distribution = rank_distributions[best_index]
        p_values = []
        for other_index in range(K):
            if other_index == best_index:
                p_values.append(0)
                continue
            other_distribution = rank_distributions[other_index]
            difference_distribution = best_distribution - other_distribution
            p_value = wilcoxon(difference_distribution, alternative=alternative_hypothesis).pvalue
            p_values.append(p_value)

        #         print(p_values)
        is_significant = (np.array(p_values) < (0.05 // len(p_values))).all()

        ax.text(1.05, 1, f"n={num_de_genes}[{num_actual_de_genes}]", transform=ax.transAxes, fontsize=figsize[0] + 2)

        if plot_type == "violin":
            plot = ax.violinplot(rank_distributions, showextrema=True, showmedians=True)

            plot["bodies"][0].set_zorder(4)
        elif plot_type == "box":
            medianprops = dict(linewidth=2, color="brown")
            plot = ax.boxplot(rank_distributions, widths=0.8, patch_artist=True, medianprops=medianprops)
            for median in plot["medians"]:
                median.set_zorder(1)
                median.set_label("Median rank")

            for index, patch in enumerate(plot["boxes"]):
                color = "white"
                if index != best_index:
                    p_value = p_values[index]
                    color = colors(index)
                    text_color = "red" if p_value <= 0.05 else "black"
                    ax.text(
                        index / K,
                        1,
                        f"p={p_value:.0E}",
                        rotation=30,
                        color=text_color,
                        transform=ax.transAxes,
                        fontsize=figsize[0] + 2,
                    )

                patch.set_facecolor(color)
                patch.set_zorder(0)

        ymax = num_genes if rank_mode == "metagene" else K
        ax.hlines(
            y=ymax // 2,
            xmin=0.5,
            xmax=K + 0.5,
            linewidth=1.5,
            linestyle="--",
            color="k",
            zorder=2,
            label="Null hypothesis rank",
        )

        # Setting axis tick lines
        tick_interval = 1000
        top_tick = num_genes // tick_interval
        y_ticks = [1] + [(i + 1) * tick_interval for i in range(top_tick)]
        y_ticklabels = [y_tick if y_tick in (1, top_tick * tick_interval) else "" for y_tick in y_ticks]
        ax.set_yticks(y_ticks)
        ax.set_yticklabels(y_ticklabels)

        ax.tick_params(axis="x", bottom=False)
        ax.set_ylabel(cell_type)

        ax.yaxis.tick_right()
        for side, spine in ax.spines.items():
            if side != "right":
                spine.set_edgecolor("none")
            else:
                spine.set_bounds((1, num_genes))

    ax.set_xticks(np.arange(len(metagene_index)) + 1)
    ax.set_xticklabels([f"m{m}" for m in metagene_index])

    plt.subplots_adjust(left=None, bottom=None, right=None, top=None, wspace=None, hspace=0.1)

    lines_labels = [ax.get_legend_handles_labels() for ax in fig.axes]
    lines, labels = (sum(lol, []) for lol in zip(*lines_labels))

    # Create legend for null hypothesis and medians of boxplots
    filtered_lines = []
    filtered_labels = []
    for label in np.unique(labels):
        first_index = labels.index(label)
        filtered_labels.append(label)
        filtered_lines.append(lines[first_index])

    fig.legend(filtered_lines, filtered_labels, loc="upper left", bbox_to_anchor=(1, 1))

    fig.supxlabel("Metagene")
    fig.supylabel("Cell Type")

    return fig, means


def _plot_cell_type_to_metagene_difference(
    dataset,
    cell_type_de_genes: dict,
    first_metagene: int,
    second_metagene: int,
    rank_mode: str = "metagene",
    plot_type: str = "box",
    normalize: bool = False,
    figsize: Optional[tuple] = None,
    cell_types: Optional[list] = None,
    alternative_hypothesis: str = "greater",
    metagene_key: str = "M",
    cmap: str = "rainbow",
    **subplot_kwargs,
):
    """Plot correspondence between cell types and metagenes.

    Args:
        dataset: output dataset from Popari
        cell_type_de_genes: mapping from cell types to DEG names.
        rank_mode: whether to compute ranks across metagenes or across genes.
        plot_type: whether to use box plot
        normalize: whether to normalize genes by zscore (across metagenes)
            before computing significance
        p_values: whether or not to calculate p-values for each cell type association
        cell_types: only plot listed cell types. Default: ``None`` (plot all cell types)
        metagene_index: only use listed metagenes types. Default: ``None`` (plot all cell types)
        metagene_key: key under which metagene values are stored. Default: ``M``

    """
    if cell_types is None:
        cell_types = cell_type_de_genes.keys()

    metagenes = dataset.uns[metagene_key][dataset.name]

    if normalize:
        metagenes = zscore(metagenes, axis=1)

    num_genes, K = metagenes.shape

    sorted_indices = np.argsort(metagenes, axis=int(rank_mode != "metagene"))

    if figsize is None:
        figsize = (len(cell_types), 4)

    fig, ax = plt.subplots(figsize=figsize, sharex=True, dpi=300, **subplot_kwargs)

    ordered_genes = dataset.var_names
    #     axes[0].set_title("Gene Rank")

    means = {}
    difference_distributions = []
    p_values = []
    for index, cell_type in enumerate(cell_types):
        de_genes = cell_type_de_genes[cell_type]
        num_de_genes = len(de_genes)

        de_gene_indices = ordered_genes.get_indexer(de_genes)
        filtered_indices = [index for index in de_gene_indices if (index > -1)]
        num_actual_de_genes = len(filtered_indices)

        colors = colormaps[cmap].resampled(2)

        first_metagene_de_gene_ranks = sorted_indices[:, first_metagene][filtered_indices]
        second_metagene_de_gene_ranks = sorted_indices[:, second_metagene][filtered_indices]

        difference_distribution = first_metagene_de_gene_ranks - second_metagene_de_gene_ranks
        difference_distributions.append(difference_distribution)

        p_value = wilcoxon(difference_distribution, alternative=alternative_hypothesis).pvalue
        p_values.append(p_value)

    cell_type_means = [np.median(distribution) for distribution in difference_distributions]
    means[cell_type] = cell_type_means

    #         print(p_values)
    is_significant = (np.array(p_values) < (0.05 // len(p_values))).all()

    # ax.text(1.05, 1, f"n={num_de_genes}[{num_actual_de_genes}]", transform=ax.transAxes, fontsize=figsize[0] + 2)

    if plot_type == "violin":
        plot = ax.violinplot(rank_distributions, showextrema=True, showmedians=True)

        plot["bodies"][0].set_zorder(4)
    elif plot_type == "box":
        medianprops = dict(linewidth=2, color="brown")
        plot = ax.boxplot(difference_distributions, widths=0.8, patch_artist=True, medianprops=medianprops)
        for median in plot["medians"]:
            median.set_zorder(1)
            median.set_label("Median difference")

        for index, patch in enumerate(plot["boxes"]):
            p_value = p_values[index]
            color = colors(index)
            text_color = "red" if p_value <= 0.05 else "black"
            ax.text(
                index / len(cell_types),
                1,
                f"p={p_value:.0E}",
                rotation=30,
                color=text_color,
                transform=ax.transAxes,
                fontsize=figsize[0] + 2,
            )

            patch.set_facecolor(color)
            patch.set_zorder(0)

    ax.hlines(
        y=0,
        xmin=0.5,
        xmax=len(cell_types) + 1,
        linewidth=1.5,
        linestyle="--",
        color="k",
        zorder=2,
        label="Null hypothesis rank",
    )

    # Setting axis tick lines
    tick_interval = 1000
    top_tick = num_genes // tick_interval
    y_ticks = [i * tick_interval for i in range(-top_tick, top_tick + 1)]
    y_ticklabels = [
        y_tick if y_tick in (-top_tick * tick_interval, 0, top_tick * tick_interval) else "" for y_tick in y_ticks
    ]
    ax.set_yticks(y_ticks)
    ax.set_yticklabels(y_ticklabels)

    ax.tick_params(axis="x", bottom=False)
    ax.set_ylabel(f"Difference distribution between m{first_metagene} and m{second_metagene}")

    ax.yaxis.tick_right()
    for side, spine in ax.spines.items():
        if side != "right":
            spine.set_edgecolor("none")
        else:
            pass
            spine.set_bounds((-num_genes, num_genes))

    ax.set_xticks(np.arange(len(cell_types)) + 1)
    ax.set_xticklabels(cell_types, rotation=-30, ha="left")

    plt.subplots_adjust(left=None, bottom=None, right=None, top=None, wspace=None, hspace=0.1)

    lines_labels = [ax.get_legend_handles_labels() for ax in fig.axes]
    lines, labels = (sum(lol, []) for lol in zip(*lines_labels))

    # Create legend for null hypothesis and medians of boxplots
    filtered_lines = []
    filtered_labels = []
    for label in np.unique(labels):
        first_index = labels.index(label)
        filtered_labels.append(label)
        filtered_lines.append(lines[first_index])

    fig.legend(filtered_lines, filtered_labels, loc="upper left", bbox_to_anchor=(1, 1))

    ax.set_xlabel("Cell Type")

    return fig, means


# def _compile_de_genes(
#     dataset,
#     de_category: str = "cell_type",
#     filtered_deg_key: str = "t-test filtered",
#     gene_limit: int = 500,
#     p_value_threshold: float = 1e-5,
# ):
#     """Compile DE genes.
#
#     After running ``sc.tl.rank_genes_groups`` and ``sc.tl.filter_rank_genes_groups``, call this
#     function in order to summarize and collect the DE genes identified before.
#
#     Args:
#         dataset:
#
#     """
#     all_de_genes = set()
#     ranked_genes = dataset.uns[filtered_deg_key]["names"]
#     adjusted_pvals = dataset.uns[filtered_deg_key]["pvals_adj"]
#     cell_type_de_genes = {}
#     for cell_type in dataset.obs[de_category].unique():
#         cell_type_genes = ranked_genes[cell_type]
#         cell_type_pvals = adjusted_pvals[cell_type]
#
#         pval_filter = cell_type_pvals < p_value_threshold
#
#         filtered_genes = cell_type_genes[(pval_filter) & (~pd.isna(cell_type_genes))][:gene_limit]
#         cell_type_de_genes[cell_type] = filtered_genes
#         print(cell_type, len(filtered_genes))
#         all_de_genes.update(filtered_genes)
#
#     print(len(all_de_genes))
#
#     return cell_type_de_genes, all_de_genes


def _compile_de_genes(
    dataset,
    de_category: str = "cell_type",
    filtered_deg_key: str = "t-test filtered",
    p_value_threshold: float = 1e-5,
    max_genes: int = 500,
    format="disk",
):
    """Compile DE genes.

    After running ``sc.tl.rank_genes_groups`` and ``sc.tl.filter_rank_genes_groups``, call this
    function in order to summarize and collect the DE genes identified before.

    Args:
        dataset:

    """
    all_de_genes = set()
    ranked_genes = dataset.uns[filtered_deg_key]["names"]

    # Record arrays are nasty, and will be removed in Scanpy 2.0, probably
    for cell_type in ranked_genes.dtype.names:
        index = ranked_genes[cell_type] == "nan"
        ranked_genes[cell_type][index] = np.nan

    adjusted_pvals = dataset.uns[filtered_deg_key]["pvals_adj"]
    cell_type_de_genes = {}
    for cell_type in dataset.obs[de_category].unique():
        cell_type_genes = ranked_genes[cell_type]
        cell_type_pvals = adjusted_pvals[cell_type]

        pval_filter = cell_type_pvals < p_value_threshold

        filtered_genes = cell_type_genes[(pval_filter) & (~pd.isna(cell_type_genes))][:max_genes]
        cell_type_de_genes[cell_type] = filtered_genes
        print(cell_type, len(filtered_genes))
        all_de_genes.update(filtered_genes)

    if format == "disk":
        for cell_type in ranked_genes.dtype.names:
            index = pd.isna(ranked_genes[cell_type])
            ranked_genes[cell_type][index] = "nan"
        # ranked_genes[cell_type][index] = ranked_genes[cell_type][index].astype(str)

    print(len(all_de_genes))

    return cell_type_de_genes, all_de_genes


def _call_de_genes(
    dataset,
    label_key: str,
    output_key: str,
    filter: bool = True,
    min_fold_change: float = 1,
    max_genes: int = 500,
):
    """Call differentially expressed genes using a t-test, and compile.

    Args:

    """
    filtered_deg_key = output_key

    sc.tl.rank_genes_groups(dataset, label_key, method="t-test", key_added=output_key, min_fold_change=min_fold_change)
    if filter:
        filtered_deg_key = f"{filtered_deg_key}_filtered"
        sc.tl.filter_rank_genes_groups(
            dataset,
            key=output_key,
            key_added=f"{output_key}_filtered",
            min_fold_change=min_fold_change,
        )

    cell_type_de_genes, all_de_genes = _compile_de_genes(
        dataset,
        label_key,
        max_genes=max_genes,
        filtered_deg_key=filtered_deg_key,
    )

    return cell_type_de_genes, all_de_genes<|MERGE_RESOLUTION|>--- conflicted
+++ resolved
@@ -261,8 +261,6 @@
 
 
 @enable_joint(annotations=["obs", "uns", "obsp"])
-<<<<<<< HEAD
-=======
 def _leiden(
     datasets: Sequence[PopariDataset],
     resolution: float = 1.0,
@@ -292,7 +290,6 @@
 
 
 @enable_joint(annotations=["obs", "uns", "obsp"])
->>>>>>> cef43f98
 def _cluster(
     datasets: Sequence[PopariDataset],
     use_rep="normalized_X",
