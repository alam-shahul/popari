import sys, time, itertools, logging
from multiprocessing import Pool, Process
from tqdm.auto import tqdm, trange
from collections import defaultdict

import torch
import numpy as np
from scipy.special import loggamma

from sample_for_integral import integrate_of_exponential_over_simplex, project2simplex
from util import NesterovGD

@torch.no_grad()
<<<<<<< HEAD
def estimate_M(Ys, Xs, M, betas, context, n_epochs=100, tolerance=1e-5, mode='gd'):
    """Optimize metagene parameters.

    min || Y - X MT ||_2^2 / 2
    s.t. || Mk ||_1 = 1
    grad = M XT X - YT X
    
    Args:
        Ys: list of gene expression arrays
        Xs: list of estimated hidden states
        M: current estimation of metagenes
        betas: weight of each FOV in optimization scheme
        context: unclear
        n_epochs: number of epochs 

    Returns:
        Updated estimate of metagene parameters.
    """

    num_genes, K = M.shape

    # Calculating constants
    XTX = torch.zeros([K, K], **context)
    YTX = torch.zeros_like(M)
    weighted_norm = np.dot([torch.linalg.norm(Y, ord='fro') ** 2 for Y in Ys], betas)
    for Y, X, beta in zip(Ys, Xs, betas):
        XTX += beta * X.T @ X
        YTX += beta * Y.T.to(X.device) @ X

    previous_loss, loss = np.inf, np.nan
    progress_bar = trange(n_epochs, disable=False, desc='Updating M')
    M_prev = M.clone().detach()
    XTX_maximum_eigenvalue = torch.linalg.eigvalsh(XTX).max().item()
    step_size = 1 / XTX_maximum_eigenvalue 
    for epoch in progress_bar:
        # TODO: shouldn't it be 2 times instead of divided by 2 for the second term?
        # TODO: can we save computation by not calculating the loss here?
        loss = ((M @ XTX) * M).sum() / 2 - (M * YTX).sum() + weighted_norm / 2
        loss = loss.item()
        assert loss <= previous_loss * (1 + 1e-4), (previous_loss, loss)
        M_prev[:] = M

        if mode == 'mu':
            numerator = YTX
            denominator = M @ XTX
            mul_fac = numerator / denominator
            M.mul_(mul_fac)
            # TODO: is it okay to remove this line?
            mul_fac.clip_(max=10)
        elif mode == 'gd':
            grad = torch.addmm(YTX, M, XTX, alpha=1, beta=-1)
            # Why this line?
            grad -= grad.sum(axis=0, keepdim=True)
            M = M.add(grad, alpha=-step_size)

        M = project2simplex(M, dim=0)

        previous_loss = loss
        max_difference = torch.abs(M_prev - M).max().item()
        progress_bar.set_description(
            f'Updating M: loss = {loss:.1e}, '
            f'%δloss = {(previous_loss - loss) / loss:.1e}, '
            f'δM = {max_difference:.1e}'
        )
        if max_difference < tolerance and epoch > 5:
            break

    progress_bar.close()

    return M
    return loss


def estimate_Sigma_x_inv(Xs, Sigma_x_inv, adjacency_lists, use_spatial, lambda_Sigma_x_inv, betas, optimizer, context, n_epochs=10000):
    """Optimize Sigma_x_inv parameters.

    
    Returns:
        Updated estimate of Sigma_x_inv.
    """
   
    num_edges_per_fov = [sum(map(len, adjacency_list)) for adjacency_list in adjacency_lists]

    if not any(sum(map(len, edge)) > 0 and u for edge, u in zip(adjacency_lists, use_spatial)):
        return

    linear_term = torch.zeros_like(Sigma_x_inv).requires_grad_(False)
    # Zs = [torch.tensor(X / np.linalg.norm(X, axis=1, ord=1, keepdims=True), **context) for X in Xs]
    size_factors = [torch.linalg.norm(X, axis=1, ord=1, keepdim=True) for X in Xs ]
    Zs = [X / size_factor for X, size_factor in zip(Xs, size_factors)]
    nus = [] # sum of neighbors' z
    weighted_total_cells = 0
    for Z, adjacency_list, u, beta in zip(Zs, adjacency_lists, use_spatial, betas):
        edges = [(i, j) for i, edge in enumerate(adjacency_list) for j in edge]
        adjacency_matrix = torch.sparse_coo_tensor(np.array(edges).T, np.ones(len(edges)), size=[len(Z)]*2, **context) # Note: this is symmetric
        if u:
            # TODO: will this line break if a cell does not have a neighbor?
            nu = adjacency_matrix @ Z
            linear_term = linear_term.addmm(Z.T, nu, alpha=beta)
        else:
            nu = None
        nus.append(nu)
        weighted_total_cells += beta * sum(map(len, adjacency_matrix))
        del Z, adjacency_matrix
    linear_term = (linear_term + linear_term.T) / 2

    history = []

    if optimizer:
        previous_loss, loss = np.inf, np.nan
        progress_bar = trange(n_epochs, desc='Updating Σx-1')
        Sigma_x_inv_best, loss_best, epoch_best = None, np.inf, -1
        dSigma_x_inv = np.inf
        early_stop_iepoch = 0
        for epoch in progress_bar:
            optimizer.zero_grad()

            loss = Sigma_x_inv.view(-1) @ linear_term.view(-1)
            loss = loss + lambda_Sigma_x_inv * Sigma_x_inv.pow(2).sum() * weighted_total_cells / 2
            for Z, nu, beta in zip(Zs, nus, betas):
                if nu is None: continue
                eta = nu @ Sigma_x_inv
                logZ = integrate_of_exponential_over_simplex(eta)
                loss = loss + beta * logZ.sum()
            loss = loss / weighted_total_cells
            # if epoch == 0: print(loss.item())

            if loss < loss_best:
                Sigma_x_inv_best = Sigma_x_inv.clone().detach()
                loss_best = loss.item()
                epoch_best = epoch

            history.append((Sigma_x_inv.detach().cpu().numpy(), loss.item()))

            with torch.no_grad():
                Sigma_x_inv_prev = Sigma_x_inv.clone().detach()
            loss.backward()
            Sigma_x_inv.grad = (Sigma_x_inv.grad + Sigma_x_inv.grad.T) / 2
            optimizer.step()
            with torch.no_grad():
                Sigma_x_inv -= Sigma_x_inv.mean()

            loss = loss.item()
            dloss = previous_loss - loss
            previous_loss = loss

            with torch.no_grad():
                dSigma_x_inv = Sigma_x_inv_prev.sub(Sigma_x_inv).abs().max().item()
            progress_bar.set_description(
                f'Updating Σx-1: loss = {dloss:.1e} -> {loss:.1e} '
                f'δΣx-1 = {dSigma_x_inv:.1e} '
                f'Σx-1 range = {Sigma_x_inv.min().item():.1e} ~ {Sigma_x_inv.max().item():.1e}'
            )

            if Sigma_x_inv.grad.abs().max() < 1e-4 and dSigma_x_inv < 1e-4:
                early_stop_iepoch += 1
            else:
                early_stop_iepoch = 0

            if early_stop_iepoch >= 10 or epoch > epoch_best + 100:
                break

        with torch.no_grad():
            Sigma_x_inv[:] = Sigma_x_inv_best
    else:
        Sigma_x_inv_storage = Sigma_x_inv

        def calc_func_grad(Sigma_x_inv):
            if not Sigma_x_inv.grad:
                Sigma_x_inv.grad = torch.zeros_like(Sigma_x_inv)
            else:
                Sigma_x_inv.grad.zero_()
            loss = Sigma_x_inv.view(-1) @ linear_term.view(-1)
            loss = loss + lambda_Sigma_x_inv * Sigma_x_inv.pow(2).sum() * weighted_total_cells / 2
            for Z, nu, beta in zip(Zs, nus, betas):
                if not nu:
                    continue
                eta = nu @ Sigma_x_inv
                logZ = integrate_of_exponential_over_simplex(eta)
                loss = loss + beta * logZ.sum()
            return loss

        progress_bar = trange(n_epochs)
        step_size = 1e-1
        step_size_update = 2
        dloss = np.inf
        loss = calc_func_grad(Sigma_x_inv)
        loss.backward()
        loss = loss.item()
        for epoch in progress_bar:
            with torch.no_grad():
                Sigma_x_inv_new = Sigma_x_inv.add(Sigma_x_inv.grad, alpha=-step_size).requires_grad_(True)
                Sigma_x_inv_new.sub_(Sigma_x_inv_new.mean())
            loss_new = calc_func_grad(Sigma_x_inv_new)
            with torch.no_grad():
                if loss_new.item() < loss:
                    loss_new.backward()
                    loss_new = loss_new.item()
                    dloss = loss - loss_new
                    loss = loss_new
                    dSigma_x_inv = Sigma_x_inv.sub(Sigma_x_inv_new).abs().max().item()
                    Sigma_x_inv = Sigma_x_inv_new
                    step_size *= step_size_update
                else:
                    step_size /= step_size_update
                progress_bar.set_description(
                    f'Updating Σx-1: loss = {dloss:.1e} -> {loss:.1e}, '
                    f'δΣx-1 = {dSigma_x_inv:.1e} '
                    f'lr = {step_size:.1e} '
                    f'Σx-1 range = {Sigma_x_inv.min().item():.1e} ~ {Sigma_x_inv.max().item():.1e}'
                )
                if (Sigma_x_inv.grad * step_size).abs().max() < 1e-3:
                    dloss = np.nan
                    dSigma_x_inv = np.nan
                    break

        with torch.no_grad():
            Sigma_x_inv_storage[:] = Sigma_x_inv

    return history
=======
def project_M(M, M_constraint):
	if M_constraint == 'simplex':
		project2simplex(M, dim=0, eps=1e-15)
	elif M_constraint == 'unit sphere':
		M.div_(torch.linalg.norm(M, ord=2, dim=0, keepdim=True))
	elif M_constraint == 'nonneg unit sphere':
		M.clip_(1e-10).div_(torch.linalg.norm(M, ord=2, dim=0, keepdim=True))
	else:
		raise NotImplementedError
	return M


@torch.no_grad()
def estimate_M(
		Ys, Xs, M, sigma_yxs, betas, M_constraint, context,
		M_base=None, lambda_M=0,
		n_epochs=10000, tol=1e-6, update_alg='gd Nesterov', verbose=True,
):
	"""
	M is shared across all replicates
	min || Y - X MT ||_2^2 / (2 σ_yx^2)
	s.t. || Mk ||_p = 1
	grad = (M XT X - YT X) / (σ_yx^2)

	Each replicate may have a slightly different M
	min || Y - X MT ||_2^2 / (2 σ_yx^2) + || M - M_base ||_2^2 λ_M / 2
	s.t. || Mk ||_p = 1
	grad = ( M XT X - YT X ) / ( σ_yx^2 ) + λ_M ( M - M_base )
	"""
	K = M.shape[1]
	quad = torch.zeros([K, K], **context)
	linear = torch.zeros_like(M)
	constant = (np.array([torch.linalg.norm(Y, ord='fro').item()**2 for Y in Ys]) * betas / (sigma_yxs**2)).sum()
	for Y, X, sigma_yx, beta in zip(Ys, Xs, sigma_yxs, betas):
		quad.addmm_(X.T, X, alpha=beta / (sigma_yx ** 2))
		linear.addmm_(Y.T.to(X.device), X, alpha=beta / (sigma_yx ** 2))
	if lambda_M > 0 and M_base is not None:
		quad.diagonal().add_(lambda_M)
		linear.add_(M_base, alpha=lambda_M)

	loss_prev, loss = np.inf, np.nan
	pbar = trange(n_epochs, leave=True, disable=not verbose, desc='Updating M', miniters=1000)

	if update_alg == 'mu':
		for i_epoch in pbar:
			loss = ((M @ quad) * M).sum() / 2 - (M * linear).sum() + constant / 2
			loss = loss.item()
			numerator = linear
			denominator = M @ quad
			mul_fac = numerator / denominator

			M_prev = M.clone()
			# mul_fac.clip_(max=10)
			M.mul_(mul_fac)
			project_M(M, M_constraint)
			dM = M_prev.sub(M).abs_().max().item()

			do_stop = dM < tol and i_epoch > 5
			if i_epoch % 1000 == 0 or do_stop:
				pbar.set_description(
					f'Updating M: loss = {loss:.1e}, '
					f'%δloss = {(loss_prev - loss) / loss:.1e}, '
					f'δM = {dM:.1e}'
				)
			if do_stop: break
	elif update_alg == 'gd':
		def calc_func_grad(M):
			t = M @ quad
			f = (t * M).sum() / 2
			g = t
			t = linear
			f -= (t * M).sum()
			g -= t
			f += constant / 2
			if M_constraint == 'simplex':
				g.sub_(g.sum(0, keepdim=True))
			return f.item(), g
		step_size = 1 / torch.linalg.eigvalsh(quad).max().item()
		step_size_scale = 1
		func, grad = calc_func_grad(M)
		dM = df = np.inf
		for i_epoch in pbar:
			M_new = M.sub(grad, alpha=step_size * step_size_scale)
			project_M(M_new, M_constraint)
			func_new, grad_new = calc_func_grad(M_new)
			if func_new < func or step_size_scale == 1:
				dM = M_new.sub(M).abs().max().item()
				df = func - func_new
				M[:] = M_new
				func = func_new
				grad = grad_new
				step_size_scale *= 1.1
			else:
				step_size_scale *= .5
				step_size_scale = max(step_size_scale, 1.)

			do_stop = dM < tol and i_epoch > 5
			if i_epoch % 1000 == 0 or do_stop:
				pbar.set_description(
					f'Updating M: loss = {func:.1e}, '
					f'%δloss = {df / func:.1e}, '
					f'δM = {dM:.1e}, '
					f'lr={step_size_scale:.1e}'
				)
			if do_stop: break
	elif update_alg == 'gd Nesterov':
		def calc_func_grad(M):
			t = M @ quad
			f = (t * M).sum() / 2
			g = t
			t = linear
			f -= (t * M).sum()
			g -= t
			f += constant / 2
			if M_constraint == 'simplex':
				g.sub_(g.sum(0, keepdim=True))
			return f.item(), g
		step_size = 1 / torch.linalg.eigvalsh(quad).max().item()
		func_prev = np.inf
		optimizer = NesterovGD(M, step_size)
		for i_epoch in pbar:
			func, grad = calc_func_grad(M)
			df = func_prev - func
			M_prev = M.clone()
			optimizer.step(grad)
			project_M(M, M_constraint)
			dM = M_prev.sub(M).abs().max().item()
			do_stop = dM < tol and i_epoch > 5
			assert not np.isnan(func)
			if i_epoch % 1000 == 0 or do_stop:
				pbar.set_description(
					f'Updating M: loss = {func:.1e}, '
					f'%δloss = {df / func:.1e}, '
					f'δM = {dM:.1e}'
					# f'lr={step_size_scale:.1e}'
				)
			if do_stop: break
			func_prev = func
	else:
		raise NotImplementedError

	# step_size = 1 / torch.linalg.eigvalsh(quad).max().item()
	# for i_epoch in pbar:
	# 	loss = ((M @ quad) * M).sum() / 2 - (M * linear).sum() + constant / 2
	# 	loss = loss.item()
	# 	assert loss <= loss_prev * (1 + 1e-4), (loss_prev, loss)
	# 	M_prev[:] = M
	#
	# 	if update_alg == 'mu':
	# 		numerator = linear
	# 		denominator = M @ quad
	# 		mul_fac = numerator / denominator
	# 		M.mul_(mul_fac)
	# 		mul_fac.clip_(max=10)
	# 	elif update_alg == 'gd':
	# 		grad = torch.addmm(linear, M, quad, alpha=1, beta=-1)
	# 		# grad.sub_(grad.sum(0, keepdim=True))
	# 		M.add_(grad, alpha=-step_size)
	# 	else:
	# 		raise NotImplementedError
	# 	if M_constraint == 'simplex':
	# 		project2simplex(M, dim=0)
	# 	elif M_constraint == 'unit sphere':
	# 		M.div_(torch.linalg.norm(M, ord=2, dim=0, keepdim=True))
	# 	elif M_constraint == 'nonneg unit sphere':
	# 		M.clip_(1e-10).div_(torch.linalg.norm(M, ord=2, dim=0, keepdim=True))
	# 	else:
	# 		raise NotImplementedError
	# 	loss_prev = loss
	# 	dM = M_prev.sub(M).abs_().max().item()
	#
	# 	do_stop = dM < tol and i_epoch > 5
	# 	if i_epoch % 1000 == 0 or do_stop:
	# 		pbar.set_description(
	# 			f'Updating M: loss = {loss:.1e}, '
	# 			f'%δloss = {(loss_prev - loss) / loss:.1e}, '
	# 			f'δM = {dM:.1e}'
	# 		)
	# 	if do_stop: break
	# pbar.close()
	# return loss


def estimate_Sigma_x_inv(Xs, Sigma_x_inv, Es, use_spatial, lambda_Sigma_x_inv, betas, optimizer, context, n_epochs=1000):
	if not any(sum(map(len, E)) > 0 and u for E, u in zip(Es, use_spatial)): return
	linear_term = torch.zeros_like(Sigma_x_inv).requires_grad_(False)
	Zs = [X / torch.linalg.norm(X, axis=1, ord=1, keepdim=True) for X in Xs]
	nus = [] # sum of neighbors' z
	num_edges = 0
	for Z, E, u, beta in zip(Zs, Es, use_spatial, betas):
		E = [(i, j) for i, e in enumerate(E) for j in e]
		E = torch.sparse_coo_tensor(np.array(E).T, np.ones(len(E)), size=[len(Z)]*2, **context)
		if u:
			nu = E @ Z
			linear_term.addmm_(Z.T, nu, alpha=beta)
		else:
			nu = None
		nus.append(nu)
		num_edges += beta * sum(map(len, E))
		del Z, E
	# linear_term = (linear_term + linear_term.T) / 2 # should be unnecessary as long as E is symmetric

	assumption_str = 'mean-field'

	history = []
	Sigma_x_inv.requires_grad_(True)

	if optimizer is not None:
		loss_prev, loss = np.inf, np.nan
		pbar = trange(n_epochs, desc='Updating Σx-1')
		Sigma_x_inv_best, loss_best, i_epoch_best = None, np.inf, -1
		dSigma_x_inv = np.inf
		early_stop_iepoch = 0
		for i_epoch in pbar:
			optimizer.zero_grad()

			loss = Sigma_x_inv.view(-1) @ linear_term.view(-1)
			loss = loss + lambda_Sigma_x_inv * Sigma_x_inv.pow(2).sum() * num_edges / 2
			for Z, nu, beta in zip(Zs, nus, betas):
				if nu is None: continue
				eta = nu @ Sigma_x_inv
				logZ = integrate_of_exponential_over_simplex(eta)
				loss = loss + beta * logZ.sum()
			loss = loss / num_edges
			# if i_epoch == 0: print(loss.item())

			if loss < loss_best:
				Sigma_x_inv_best = Sigma_x_inv.clone().detach()
				loss_best = loss.item()
				i_epoch_best = i_epoch

			history.append((Sigma_x_inv.detach().cpu().numpy(), loss.item()))

			with torch.no_grad():
				Sigma_x_inv_prev = Sigma_x_inv.clone().detach()
			loss.backward()
			Sigma_x_inv.grad = (Sigma_x_inv.grad + Sigma_x_inv.grad.T) / 2
			optimizer.step()
			# with torch.no_grad():
			# 	Sigma_x_inv -= Sigma_x_inv.mean()

			loss = loss.item()
			dloss = loss_prev - loss
			loss_prev = loss

			with torch.no_grad():
				dSigma_x_inv = Sigma_x_inv_prev.sub(Sigma_x_inv).abs().max().item()
			pbar.set_description(
				f'Updating Σx-1: loss = {dloss:.1e} -> {loss:.1e} '
				f'δΣx-1 = {dSigma_x_inv:.1e} '
				f'Σx-1 range = {Sigma_x_inv.min().item():.1e} ~ {Sigma_x_inv.max().item():.1e}'
			)

			if Sigma_x_inv.grad.abs().max() < 1e-4 and dSigma_x_inv < 1e-4:
				early_stop_iepoch += 1
			else:
				early_stop_iepoch = 0
			if early_stop_iepoch >= 10 or i_epoch > i_epoch_best + 100:
				break

		with torch.no_grad():
			Sigma_x_inv[:] = Sigma_x_inv_best
	else:
		Sigma_x_inv_storage = Sigma_x_inv

		def calc_func_grad(Sigma_x_inv):
			if Sigma_x_inv.grad is None: Sigma_x_inv.grad = torch.zeros_like(Sigma_x_inv)
			else: Sigma_x_inv.grad.zero_()
			loss = Sigma_x_inv.view(-1) @ linear_term.view(-1)
			loss = loss + lambda_Sigma_x_inv * Sigma_x_inv.pow(2).sum() * num_edges / 2
			for Z, nu, beta in zip(Zs, nus, betas):
				if nu is None: continue
				eta = nu @ Sigma_x_inv
				logZ = integrate_of_exponential_over_simplex(eta)
				loss = loss + beta * logZ.sum()
			return loss

		pbar = trange(n_epochs)
		step_size = 1e-1
		step_size_update = 2
		dloss = np.inf
		loss = calc_func_grad(Sigma_x_inv)
		loss.backward()
		loss = loss.item()
		for i_epoch in pbar:
			with torch.no_grad():
				Sigma_x_inv_new = Sigma_x_inv.add(Sigma_x_inv.grad, alpha=-step_size).requires_grad_(True)
				Sigma_x_inv_new.sub_(Sigma_x_inv_new.mean())
			loss_new = calc_func_grad(Sigma_x_inv_new)
			with torch.no_grad():
				if loss_new.item() < loss:
					loss_new.backward()
					loss_new = loss_new.item()
					dloss = loss - loss_new
					loss = loss_new
					dSigma_x_inv = Sigma_x_inv.sub(Sigma_x_inv_new).abs().max().item()
					Sigma_x_inv = Sigma_x_inv_new
					step_size *= step_size_update
				else:
					step_size /= step_size_update
				pbar.set_description(
					f'Updating Σx-1: loss = {dloss:.1e} -> {loss:.1e}, '
					f'δΣx-1 = {dSigma_x_inv:.1e} '
					f'lr = {step_size:.1e} '
					f'Σx-1 range = {Sigma_x_inv.min().item():.1e} ~ {Sigma_x_inv.max().item():.1e}'
				)
				if (Sigma_x_inv.grad * step_size).abs().max() < 1e-3:
					dloss = np.nan
					dSigma_x_inv = np.nan
					break

		with torch.no_grad():
			Sigma_x_inv_storage[:] = Sigma_x_inv
	Sigma_x_inv.requires_grad_(False)

	return history


def estimate_phenotype_predictor(
		input_list, target_list,
		phenotype_name, predictor, optimizer, loss_fn,
		n_epoch=10000,
):
	pbar = trange(n_epoch, desc=f'Updating `{phenotype_name}` predictor')
	for param in predictor.parameters(): param.requires_grad_(True)
	predictor.train()
	loss_best = np.inf
	i_epoch_best = 0
	loss_prev = np.nan
	early_stop_iepoch = 0
	history = []
	for i_epoch in pbar:
		loss_total = 0
		optimizer.zero_grad()
		metrics = defaultdict(lambda: 0)
		for x, y in zip(input_list, target_list):
			yhat = predictor(x)
			loss = loss_fn(yhat, y, state='train')
			loss_total += loss.item()
			loss.backward()
			metrics['loss'] += loss.item()
			metrics['acc'] += (yhat.argmax(1) == y).sum().item()
			metrics['# of samples'] += len(y)
		optimizer.step()
		for k in ['acc']:
			metrics[k] /= metrics['# of samples']

		dloss = loss_prev - loss_total
		loss_prev = loss_total
		if loss_total < loss_best:
			loss_best = loss_total
			i_epoch_best = i_epoch
		if dloss < 1e-4:
			early_stop_iepoch += 1
		else:
			early_stop_iepoch = 0
		history.append(metrics)
		pbar.set_description(
			f'Updating `{phenotype_name}` predictor. '
			f'loss:{dloss:.1e} -> {loss_total:.1e} best={loss_best:.1e} '
			f'L2={sum(torch.linalg.norm(param)**2 for param in predictor.parameters())**.5:.1e} '
			f"acc={metrics['acc']:.2f}"
		)
		# if dloss < 1e-4: break
		if early_stop_iepoch >= 10 or i_epoch > i_epoch_best + 100:
			break
	pbar.close()
	predictor.eval()
	for param in predictor.parameters(): param.requires_grad_(False)
>>>>>>> 5bd0b5e3
<|MERGE_RESOLUTION|>--- conflicted
+++ resolved
@@ -11,18 +11,39 @@
 from util import NesterovGD
 
 @torch.no_grad()
-<<<<<<< HEAD
-def estimate_M(Ys, Xs, M, betas, context, n_epochs=100, tolerance=1e-5, mode='gd'):
+def project_M(M, M_constraint):
+    result = M.clone()
+    if M_constraint == 'simplex':
+        result = project2simplex(result, dim=0, zero_threshold=1e-5)
+    elif M_constraint == 'unit sphere':
+        result = M.div(torch.linalg.norm(result, ord=2, dim=0, keepdim=True))
+    elif M_constraint == 'nonneg unit sphere':
+        result = M.clip(1e-10).div(torch.linalg.norm(result, ord=2, dim=0, keepdim=True))
+    else:
+        raise NotImplementedError
+    return result
+
+
+@torch.no_grad()
+def estimate_M(Ys, Xs, M, sigma_yxs, betas, M_constraint, context,
+        M_bar=None, lambda_M=0,
+        n_epochs=10000, tol=1e-6, backend_algorithm='gd Nesterov', verbose=True):
     """Optimize metagene parameters.
 
-    min || Y - X MT ||_2^2 / 2
-    s.t. || Mk ||_1 = 1
-    grad = M XT X - YT X
-    
+    M is shared across all replicates.
+    min || Y - X MT ||_2^2 / (2 σ_yx^2)
+    s.t. || Mk ||_p = 1
+    grad = (M XT X - YT X) / (σ_yx^2)
+
+    Each replicate may have a slightly different M
+    min || Y - X MT ||_2^2 / (2 σ_yx^2) + || M - M_bar ||_2^2 λ_M / 2
+    s.t. || Mk ||_p = 1
+    grad = ( M XT X - YT X ) / ( σ_yx^2 ) + λ_M ( M - M_bar )
+
     Args:
-        Ys: list of gene expression arrays
+        Ys: list of gene expression data
         Xs: list of estimated hidden states
-        M: current estimation of metagenes
+        M: current estimate of metagene parameters
         betas: weight of each FOV in optimization scheme
         context: unclear
         n_epochs: number of epochs 
@@ -31,112 +52,198 @@
         Updated estimate of metagene parameters.
     """
 
-    num_genes, K = M.shape
-
-    # Calculating constants
-    XTX = torch.zeros([K, K], **context)
-    YTX = torch.zeros_like(M)
-    weighted_norm = np.dot([torch.linalg.norm(Y, ord='fro') ** 2 for Y in Ys], betas)
-    for Y, X, beta in zip(Ys, Xs, betas):
-        XTX += beta * X.T @ X
-        YTX += beta * Y.T.to(X.device) @ X
-
-    previous_loss, loss = np.inf, np.nan
-    progress_bar = trange(n_epochs, disable=False, desc='Updating M')
-    M_prev = M.clone().detach()
-    XTX_maximum_eigenvalue = torch.linalg.eigvalsh(XTX).max().item()
-    step_size = 1 / XTX_maximum_eigenvalue 
-    for epoch in progress_bar:
-        # TODO: shouldn't it be 2 times instead of divided by 2 for the second term?
-        # TODO: can we save computation by not calculating the loss here?
-        loss = ((M @ XTX) * M).sum() / 2 - (M * YTX).sum() + weighted_norm / 2
-        loss = loss.item()
-        assert loss <= previous_loss * (1 + 1e-4), (previous_loss, loss)
-        M_prev[:] = M
-
-        if mode == 'mu':
-            numerator = YTX
-            denominator = M @ XTX
+    _, K = M.shape
+    quadratic_factor = torch.zeros([K, K], **context)
+    linear_term = torch.zeros_like(M)
+    scaled_betas = betas / (sigma_yxs**2)
+    constant = (np.array([torch.linalg.norm(Y).item()**2 for Y in Ys]) * scaled_betas).sum()
+    for Y, X, sigma_yx, scaled_beta in zip(Ys, Xs, sigma_yxs, scaled_betas):
+        quadratic_factor.addmm_(X.T, X, alpha=scaled_beta)
+        linear_term.addmm_(Y.T.to(X.device), X, alpha=scaled_beta)
+    if lambda_M > 0 and M_bar is not None:
+        quadratic_factor.diagonal().add_(lambda_M)
+        linear_term += lambda_M * M_bar
+
+    loss_prev, loss = np.inf, np.nan
+    pbar = trange(n_epochs, leave=True, disable=not verbose, desc='Updating M', miniters=1000)
+
+    def calc_func_grad(M):
+        t = M @ quadratic_factor
+        f = (t * M).sum() / 2
+        g = t
+        t = linear_term
+        f -= (t * M).sum()
+        g -= t
+        f += constant / 2
+        if M_constraint == 'simplex':
+            g.sub_(g.sum(0, keepdim=True))
+        return f.item(), g
+    
+    if backend_algorithm == 'mu':
+        for epoch in pbar:
+            loss = ((M @ quadratic_factor) * M).sum() / 2 - (M * linear_term).sum() + constant / 2
+            loss = loss.item()
+            numerator = linear_term
+            denominator = M @ quadratic_factor
             mul_fac = numerator / denominator
+
+            M_prev = M.clone()
+            # mul_fac.clip_(max=10)
             M.mul_(mul_fac)
-            # TODO: is it okay to remove this line?
-            mul_fac.clip_(max=10)
-        elif mode == 'gd':
-            grad = torch.addmm(YTX, M, XTX, alpha=1, beta=-1)
-            # Why this line?
-            grad -= grad.sum(axis=0, keepdim=True)
-            M = M.add(grad, alpha=-step_size)
-
-        M = project2simplex(M, dim=0)
-
-        previous_loss = loss
-        max_difference = torch.abs(M_prev - M).max().item()
-        progress_bar.set_description(
-            f'Updating M: loss = {loss:.1e}, '
-            f'%δloss = {(previous_loss - loss) / loss:.1e}, '
-            f'δM = {max_difference:.1e}'
-        )
-        if max_difference < tolerance and epoch > 5:
-            break
-
-    progress_bar.close()
-
+            M = project_M(M, M_constraint)
+            dM = M_prev.sub(M).abs_().max().item()
+
+            do_stop = dM < tol and epoch > 5
+            if epoch % 1000 == 0 or do_stop:
+                pbar.set_description(
+                    f'Updating M: loss = {loss:.1e}, '
+                    f'%δloss = {(loss_prev - loss) / loss:.1e}, '
+                    f'δM = {dM:.1e}'
+                )
+            if do_stop: break
+    elif backend_algorithm == 'gd':
+        step_size = 1 / torch.linalg.eigvalsh(quadratic_factor).max().item()
+        step_size_scale = 1
+        func, grad = calc_func_grad(M)
+        dM = df = np.inf
+        for epoch in pbar:
+            M_new = M.sub(grad, alpha=step_size * step_size_scale)
+            M_new = project_M(M_new, M_constraint)
+            func_new, grad_new = calc_func_grad(M_new)
+            if func_new < func or step_size_scale == 1:
+                dM = (M_new - M).abs().max().item()
+                df = func - func_new
+                M[:] = M_new
+                func = func_new
+                grad = grad_new
+                step_size_scale *= 1.1
+            else:
+                step_size_scale *= .5
+                step_size_scale = max(step_size_scale, 1.)
+
+            do_stop = dM < tol and epoch > 5
+            if epoch % 1000 == 0 or do_stop:
+                pbar.set_description(
+                    f'Updating M: loss = {func:.1e}, '
+                    f'%δloss = {df / func:.1e}, '
+                    f'δM = {dM:.1e}, '
+                    f'lr={step_size_scale:.1e}'
+                )
+            if do_stop: break
+    elif backend_algorithm == 'gd Nesterov':
+        step_size = 1 / torch.linalg.eigvalsh(quadratic_factor).max().item()
+        func_prev = np.inf
+        optimizer = NesterovGD(M.clone(), step_size)
+        for epoch in pbar:
+            func, grad = calc_func_grad(M)
+            df = func_prev - func
+            M_prev = M.clone()
+            M = optimizer.step(grad)
+            M = project_M(M, M_constraint)
+            optimizer.set_parameters(M)
+            dM = M_prev.sub(M).abs().max().item()
+            do_stop = dM < tol and epoch > 5
+            assert not np.isnan(func)
+            if epoch % 1000 == 0 or do_stop:
+                pbar.set_description(
+                    f'Updating M: loss = {func:.1e}, '
+                    f'%δloss = {df / func:.1e}, '
+                    f'δM = {dM:.1e}'
+                    # f'lr={step_size_scale:.1e}'
+                )
+            if do_stop: break
+            func_prev = func
+    else:
+        raise NotImplementedError
+    
     return M
-    return loss
-
-
-def estimate_Sigma_x_inv(Xs, Sigma_x_inv, adjacency_lists, use_spatial, lambda_Sigma_x_inv, betas, optimizer, context, n_epochs=10000):
+    # step_size = 1 / torch.linalg.eigvalsh(quadratic_factor).max().item()
+    # for epoch in pbar:
+    #   loss = ((M @ quadratic_factor) * M).sum() / 2 - (M * linear_term).sum() + constant / 2
+    #   loss = loss.item()
+    #   assert loss <= loss_prev * (1 + 1e-4), (loss_prev, loss)
+    #   M_prev[:] = M
+    #
+    #   if backend_algorithm == 'mu':
+    #       numerator = linear_term
+    #       denominator = M @ quadratic_factor
+    #       mul_fac = numerator / denominator
+    #       M.mul_(mul_fac)
+    #       mul_fac.clip_(max=10)
+    #   elif backend_algorithm == 'gd':
+    #       grad = torch.addmm(linear_term, M, quadratic_factor, alpha=1, beta=-1)
+    #       # grad.sub_(grad.sum(0, keepdim=True))
+    #       M.add_(grad, alpha=-step_size)
+    #   else:
+    #       raise NotImplementedError
+    #   if M_constraint == 'simplex':
+    #       project2simplex(M, dim=0)
+    #   elif M_constraint == 'unit sphere':
+    #       M.div_(torch.linalg.norm(M, ord=2, dim=0, keepdim=True))
+    #   elif M_constraint == 'nonneg unit sphere':
+    #       M.clip_(1e-10).div_(torch.linalg.norm(M, ord=2, dim=0, keepdim=True))
+    #   else:
+    #       raise NotImplementedError
+    #   loss_prev = loss
+    #   dM = M_prev.sub(M).abs_().max().item()
+    #
+    #   do_stop = dM < tol and epoch > 5
+    #   if epoch % 1000 == 0 or do_stop:
+    #       pbar.set_description(
+    #           f'Updating M: loss = {loss:.1e}, '
+    #           f'%δloss = {(loss_prev - loss) / loss:.1e}, '
+    #           f'δM = {dM:.1e}'
+    #       )
+    #   if do_stop: break
+    # pbar.close()
+    # return loss
+
+
+def estimate_Sigma_x_inv(Xs, Sigma_x_inv, Es, use_spatial, lambda_Sigma_x_inv, betas, optimizer, context, n_epochs=1000):
     """Optimize Sigma_x_inv parameters.
 
-    
-    Returns:
-        Updated estimate of Sigma_x_inv.
     """
-   
-    num_edges_per_fov = [sum(map(len, adjacency_list)) for adjacency_list in adjacency_lists]
-
-    if not any(sum(map(len, edge)) > 0 and u for edge, u in zip(adjacency_lists, use_spatial)):
-        return
-
+
+    if not any(sum(map(len, E)) > 0 and u for E, u in zip(Es, use_spatial)): return
     linear_term = torch.zeros_like(Sigma_x_inv).requires_grad_(False)
-    # Zs = [torch.tensor(X / np.linalg.norm(X, axis=1, ord=1, keepdims=True), **context) for X in Xs]
-    size_factors = [torch.linalg.norm(X, axis=1, ord=1, keepdim=True) for X in Xs ]
-    Zs = [X / size_factor for X, size_factor in zip(Xs, size_factors)]
+    Zs = [X / torch.linalg.norm(X, axis=1, ord=1, keepdim=True) for X in Xs]
     nus = [] # sum of neighbors' z
-    weighted_total_cells = 0
-    for Z, adjacency_list, u, beta in zip(Zs, adjacency_lists, use_spatial, betas):
-        edges = [(i, j) for i, edge in enumerate(adjacency_list) for j in edge]
-        adjacency_matrix = torch.sparse_coo_tensor(np.array(edges).T, np.ones(len(edges)), size=[len(Z)]*2, **context) # Note: this is symmetric
+    num_edges = 0
+    for Z, E, u, beta in zip(Zs, Es, use_spatial, betas):
+        E = [(i, j) for i, e in enumerate(E) for j in e]
+        E = torch.sparse_coo_tensor(np.array(E).T, np.ones(len(E)), size=[len(Z)]*2, **context)
         if u:
-            # TODO: will this line break if a cell does not have a neighbor?
-            nu = adjacency_matrix @ Z
-            linear_term = linear_term.addmm(Z.T, nu, alpha=beta)
+            nu = E @ Z
+            linear_term.addmm_(Z.T, nu, alpha=beta)
         else:
             nu = None
         nus.append(nu)
-        weighted_total_cells += beta * sum(map(len, adjacency_matrix))
-        del Z, adjacency_matrix
-    linear_term = (linear_term + linear_term.T) / 2
+        num_edges += beta * sum(map(len, E))
+        del Z, E
+    # linear_term = (linear_term + linear_term.T) / 2 # should be unnecessary as long as E is symmetric
+
+    assumption_str = 'mean-field'
 
     history = []
-
-    if optimizer:
-        previous_loss, loss = np.inf, np.nan
-        progress_bar = trange(n_epochs, desc='Updating Σx-1')
+    Sigma_x_inv.requires_grad_(True)
+
+    if optimizer is not None:
+        loss_prev, loss = np.inf, np.nan
+        pbar = trange(n_epochs, desc='Updating Σx-1')
         Sigma_x_inv_best, loss_best, epoch_best = None, np.inf, -1
         dSigma_x_inv = np.inf
-        early_stop_iepoch = 0
-        for epoch in progress_bar:
+        early_stop_epoch_count = 0
+        for epoch in pbar:
             optimizer.zero_grad()
 
             loss = Sigma_x_inv.view(-1) @ linear_term.view(-1)
-            loss = loss + lambda_Sigma_x_inv * Sigma_x_inv.pow(2).sum() * weighted_total_cells / 2
+            loss = loss + lambda_Sigma_x_inv * Sigma_x_inv.pow(2).sum() * num_edges / 2
             for Z, nu, beta in zip(Zs, nus, betas):
                 if nu is None: continue
                 eta = nu @ Sigma_x_inv
                 logZ = integrate_of_exponential_over_simplex(eta)
                 loss = loss + beta * logZ.sum()
-            loss = loss / weighted_total_cells
+            loss = loss / num_edges
             # if epoch == 0: print(loss.item())
 
             if loss < loss_best:
@@ -151,27 +258,26 @@
             loss.backward()
             Sigma_x_inv.grad = (Sigma_x_inv.grad + Sigma_x_inv.grad.T) / 2
             optimizer.step()
-            with torch.no_grad():
-                Sigma_x_inv -= Sigma_x_inv.mean()
+            # with torch.no_grad():
+            #   Sigma_x_inv -= Sigma_x_inv.mean()
 
             loss = loss.item()
-            dloss = previous_loss - loss
-            previous_loss = loss
+            dloss = loss_prev - loss
+            loss_prev = loss
 
             with torch.no_grad():
                 dSigma_x_inv = Sigma_x_inv_prev.sub(Sigma_x_inv).abs().max().item()
-            progress_bar.set_description(
+            pbar.set_description(
                 f'Updating Σx-1: loss = {dloss:.1e} -> {loss:.1e} '
                 f'δΣx-1 = {dSigma_x_inv:.1e} '
                 f'Σx-1 range = {Sigma_x_inv.min().item():.1e} ~ {Sigma_x_inv.max().item():.1e}'
             )
 
             if Sigma_x_inv.grad.abs().max() < 1e-4 and dSigma_x_inv < 1e-4:
-                early_stop_iepoch += 1
+                early_stop_epoch_count += 1
             else:
-                early_stop_iepoch = 0
-
-            if early_stop_iepoch >= 10 or epoch > epoch_best + 100:
+                early_stop_epoch_count = 0
+            if early_stop_epoch_count >= 10 or epoch > epoch_best + 100:
                 break
 
         with torch.no_grad():
@@ -180,28 +286,25 @@
         Sigma_x_inv_storage = Sigma_x_inv
 
         def calc_func_grad(Sigma_x_inv):
-            if not Sigma_x_inv.grad:
-                Sigma_x_inv.grad = torch.zeros_like(Sigma_x_inv)
-            else:
-                Sigma_x_inv.grad.zero_()
+            if Sigma_x_inv.grad is None: Sigma_x_inv.grad = torch.zeros_like(Sigma_x_inv)
+            else: Sigma_x_inv.grad.zero_()
             loss = Sigma_x_inv.view(-1) @ linear_term.view(-1)
-            loss = loss + lambda_Sigma_x_inv * Sigma_x_inv.pow(2).sum() * weighted_total_cells / 2
+            loss = loss + lambda_Sigma_x_inv * Sigma_x_inv.pow(2).sum() * num_edges / 2
             for Z, nu, beta in zip(Zs, nus, betas):
-                if not nu:
-                    continue
+                if nu is None: continue
                 eta = nu @ Sigma_x_inv
                 logZ = integrate_of_exponential_over_simplex(eta)
                 loss = loss + beta * logZ.sum()
             return loss
 
-        progress_bar = trange(n_epochs)
+        pbar = trange(n_epochs)
         step_size = 1e-1
         step_size_update = 2
         dloss = np.inf
         loss = calc_func_grad(Sigma_x_inv)
         loss.backward()
         loss = loss.item()
-        for epoch in progress_bar:
+        for epoch in pbar:
             with torch.no_grad():
                 Sigma_x_inv_new = Sigma_x_inv.add(Sigma_x_inv.grad, alpha=-step_size).requires_grad_(True)
                 Sigma_x_inv_new.sub_(Sigma_x_inv_new.mean())
@@ -217,7 +320,7 @@
                     step_size *= step_size_update
                 else:
                     step_size /= step_size_update
-                progress_bar.set_description(
+                pbar.set_description(
                     f'Updating Σx-1: loss = {dloss:.1e} -> {loss:.1e}, '
                     f'δΣx-1 = {dSigma_x_inv:.1e} '
                     f'lr = {step_size:.1e} '
@@ -230,376 +333,60 @@
 
         with torch.no_grad():
             Sigma_x_inv_storage[:] = Sigma_x_inv
+    Sigma_x_inv.requires_grad_(False)
 
     return history
-=======
-def project_M(M, M_constraint):
-	if M_constraint == 'simplex':
-		project2simplex(M, dim=0, eps=1e-15)
-	elif M_constraint == 'unit sphere':
-		M.div_(torch.linalg.norm(M, ord=2, dim=0, keepdim=True))
-	elif M_constraint == 'nonneg unit sphere':
-		M.clip_(1e-10).div_(torch.linalg.norm(M, ord=2, dim=0, keepdim=True))
-	else:
-		raise NotImplementedError
-	return M
-
-
-@torch.no_grad()
-def estimate_M(
-		Ys, Xs, M, sigma_yxs, betas, M_constraint, context,
-		M_base=None, lambda_M=0,
-		n_epochs=10000, tol=1e-6, update_alg='gd Nesterov', verbose=True,
+
+
+def estimate_phenotype_predictor(
+        input_list, target_list,
+        phenotype_name, predictor, optimizer, loss_fn,
+        n_epoch=10000,
 ):
-	"""
-	M is shared across all replicates
-	min || Y - X MT ||_2^2 / (2 σ_yx^2)
-	s.t. || Mk ||_p = 1
-	grad = (M XT X - YT X) / (σ_yx^2)
-
-	Each replicate may have a slightly different M
-	min || Y - X MT ||_2^2 / (2 σ_yx^2) + || M - M_base ||_2^2 λ_M / 2
-	s.t. || Mk ||_p = 1
-	grad = ( M XT X - YT X ) / ( σ_yx^2 ) + λ_M ( M - M_base )
-	"""
-	K = M.shape[1]
-	quad = torch.zeros([K, K], **context)
-	linear = torch.zeros_like(M)
-	constant = (np.array([torch.linalg.norm(Y, ord='fro').item()**2 for Y in Ys]) * betas / (sigma_yxs**2)).sum()
-	for Y, X, sigma_yx, beta in zip(Ys, Xs, sigma_yxs, betas):
-		quad.addmm_(X.T, X, alpha=beta / (sigma_yx ** 2))
-		linear.addmm_(Y.T.to(X.device), X, alpha=beta / (sigma_yx ** 2))
-	if lambda_M > 0 and M_base is not None:
-		quad.diagonal().add_(lambda_M)
-		linear.add_(M_base, alpha=lambda_M)
-
-	loss_prev, loss = np.inf, np.nan
-	pbar = trange(n_epochs, leave=True, disable=not verbose, desc='Updating M', miniters=1000)
-
-	if update_alg == 'mu':
-		for i_epoch in pbar:
-			loss = ((M @ quad) * M).sum() / 2 - (M * linear).sum() + constant / 2
-			loss = loss.item()
-			numerator = linear
-			denominator = M @ quad
-			mul_fac = numerator / denominator
-
-			M_prev = M.clone()
-			# mul_fac.clip_(max=10)
-			M.mul_(mul_fac)
-			project_M(M, M_constraint)
-			dM = M_prev.sub(M).abs_().max().item()
-
-			do_stop = dM < tol and i_epoch > 5
-			if i_epoch % 1000 == 0 or do_stop:
-				pbar.set_description(
-					f'Updating M: loss = {loss:.1e}, '
-					f'%δloss = {(loss_prev - loss) / loss:.1e}, '
-					f'δM = {dM:.1e}'
-				)
-			if do_stop: break
-	elif update_alg == 'gd':
-		def calc_func_grad(M):
-			t = M @ quad
-			f = (t * M).sum() / 2
-			g = t
-			t = linear
-			f -= (t * M).sum()
-			g -= t
-			f += constant / 2
-			if M_constraint == 'simplex':
-				g.sub_(g.sum(0, keepdim=True))
-			return f.item(), g
-		step_size = 1 / torch.linalg.eigvalsh(quad).max().item()
-		step_size_scale = 1
-		func, grad = calc_func_grad(M)
-		dM = df = np.inf
-		for i_epoch in pbar:
-			M_new = M.sub(grad, alpha=step_size * step_size_scale)
-			project_M(M_new, M_constraint)
-			func_new, grad_new = calc_func_grad(M_new)
-			if func_new < func or step_size_scale == 1:
-				dM = M_new.sub(M).abs().max().item()
-				df = func - func_new
-				M[:] = M_new
-				func = func_new
-				grad = grad_new
-				step_size_scale *= 1.1
-			else:
-				step_size_scale *= .5
-				step_size_scale = max(step_size_scale, 1.)
-
-			do_stop = dM < tol and i_epoch > 5
-			if i_epoch % 1000 == 0 or do_stop:
-				pbar.set_description(
-					f'Updating M: loss = {func:.1e}, '
-					f'%δloss = {df / func:.1e}, '
-					f'δM = {dM:.1e}, '
-					f'lr={step_size_scale:.1e}'
-				)
-			if do_stop: break
-	elif update_alg == 'gd Nesterov':
-		def calc_func_grad(M):
-			t = M @ quad
-			f = (t * M).sum() / 2
-			g = t
-			t = linear
-			f -= (t * M).sum()
-			g -= t
-			f += constant / 2
-			if M_constraint == 'simplex':
-				g.sub_(g.sum(0, keepdim=True))
-			return f.item(), g
-		step_size = 1 / torch.linalg.eigvalsh(quad).max().item()
-		func_prev = np.inf
-		optimizer = NesterovGD(M, step_size)
-		for i_epoch in pbar:
-			func, grad = calc_func_grad(M)
-			df = func_prev - func
-			M_prev = M.clone()
-			optimizer.step(grad)
-			project_M(M, M_constraint)
-			dM = M_prev.sub(M).abs().max().item()
-			do_stop = dM < tol and i_epoch > 5
-			assert not np.isnan(func)
-			if i_epoch % 1000 == 0 or do_stop:
-				pbar.set_description(
-					f'Updating M: loss = {func:.1e}, '
-					f'%δloss = {df / func:.1e}, '
-					f'δM = {dM:.1e}'
-					# f'lr={step_size_scale:.1e}'
-				)
-			if do_stop: break
-			func_prev = func
-	else:
-		raise NotImplementedError
-
-	# step_size = 1 / torch.linalg.eigvalsh(quad).max().item()
-	# for i_epoch in pbar:
-	# 	loss = ((M @ quad) * M).sum() / 2 - (M * linear).sum() + constant / 2
-	# 	loss = loss.item()
-	# 	assert loss <= loss_prev * (1 + 1e-4), (loss_prev, loss)
-	# 	M_prev[:] = M
-	#
-	# 	if update_alg == 'mu':
-	# 		numerator = linear
-	# 		denominator = M @ quad
-	# 		mul_fac = numerator / denominator
-	# 		M.mul_(mul_fac)
-	# 		mul_fac.clip_(max=10)
-	# 	elif update_alg == 'gd':
-	# 		grad = torch.addmm(linear, M, quad, alpha=1, beta=-1)
-	# 		# grad.sub_(grad.sum(0, keepdim=True))
-	# 		M.add_(grad, alpha=-step_size)
-	# 	else:
-	# 		raise NotImplementedError
-	# 	if M_constraint == 'simplex':
-	# 		project2simplex(M, dim=0)
-	# 	elif M_constraint == 'unit sphere':
-	# 		M.div_(torch.linalg.norm(M, ord=2, dim=0, keepdim=True))
-	# 	elif M_constraint == 'nonneg unit sphere':
-	# 		M.clip_(1e-10).div_(torch.linalg.norm(M, ord=2, dim=0, keepdim=True))
-	# 	else:
-	# 		raise NotImplementedError
-	# 	loss_prev = loss
-	# 	dM = M_prev.sub(M).abs_().max().item()
-	#
-	# 	do_stop = dM < tol and i_epoch > 5
-	# 	if i_epoch % 1000 == 0 or do_stop:
-	# 		pbar.set_description(
-	# 			f'Updating M: loss = {loss:.1e}, '
-	# 			f'%δloss = {(loss_prev - loss) / loss:.1e}, '
-	# 			f'δM = {dM:.1e}'
-	# 		)
-	# 	if do_stop: break
-	# pbar.close()
-	# return loss
-
-
-def estimate_Sigma_x_inv(Xs, Sigma_x_inv, Es, use_spatial, lambda_Sigma_x_inv, betas, optimizer, context, n_epochs=1000):
-	if not any(sum(map(len, E)) > 0 and u for E, u in zip(Es, use_spatial)): return
-	linear_term = torch.zeros_like(Sigma_x_inv).requires_grad_(False)
-	Zs = [X / torch.linalg.norm(X, axis=1, ord=1, keepdim=True) for X in Xs]
-	nus = [] # sum of neighbors' z
-	num_edges = 0
-	for Z, E, u, beta in zip(Zs, Es, use_spatial, betas):
-		E = [(i, j) for i, e in enumerate(E) for j in e]
-		E = torch.sparse_coo_tensor(np.array(E).T, np.ones(len(E)), size=[len(Z)]*2, **context)
-		if u:
-			nu = E @ Z
-			linear_term.addmm_(Z.T, nu, alpha=beta)
-		else:
-			nu = None
-		nus.append(nu)
-		num_edges += beta * sum(map(len, E))
-		del Z, E
-	# linear_term = (linear_term + linear_term.T) / 2 # should be unnecessary as long as E is symmetric
-
-	assumption_str = 'mean-field'
-
-	history = []
-	Sigma_x_inv.requires_grad_(True)
-
-	if optimizer is not None:
-		loss_prev, loss = np.inf, np.nan
-		pbar = trange(n_epochs, desc='Updating Σx-1')
-		Sigma_x_inv_best, loss_best, i_epoch_best = None, np.inf, -1
-		dSigma_x_inv = np.inf
-		early_stop_iepoch = 0
-		for i_epoch in pbar:
-			optimizer.zero_grad()
-
-			loss = Sigma_x_inv.view(-1) @ linear_term.view(-1)
-			loss = loss + lambda_Sigma_x_inv * Sigma_x_inv.pow(2).sum() * num_edges / 2
-			for Z, nu, beta in zip(Zs, nus, betas):
-				if nu is None: continue
-				eta = nu @ Sigma_x_inv
-				logZ = integrate_of_exponential_over_simplex(eta)
-				loss = loss + beta * logZ.sum()
-			loss = loss / num_edges
-			# if i_epoch == 0: print(loss.item())
-
-			if loss < loss_best:
-				Sigma_x_inv_best = Sigma_x_inv.clone().detach()
-				loss_best = loss.item()
-				i_epoch_best = i_epoch
-
-			history.append((Sigma_x_inv.detach().cpu().numpy(), loss.item()))
-
-			with torch.no_grad():
-				Sigma_x_inv_prev = Sigma_x_inv.clone().detach()
-			loss.backward()
-			Sigma_x_inv.grad = (Sigma_x_inv.grad + Sigma_x_inv.grad.T) / 2
-			optimizer.step()
-			# with torch.no_grad():
-			# 	Sigma_x_inv -= Sigma_x_inv.mean()
-
-			loss = loss.item()
-			dloss = loss_prev - loss
-			loss_prev = loss
-
-			with torch.no_grad():
-				dSigma_x_inv = Sigma_x_inv_prev.sub(Sigma_x_inv).abs().max().item()
-			pbar.set_description(
-				f'Updating Σx-1: loss = {dloss:.1e} -> {loss:.1e} '
-				f'δΣx-1 = {dSigma_x_inv:.1e} '
-				f'Σx-1 range = {Sigma_x_inv.min().item():.1e} ~ {Sigma_x_inv.max().item():.1e}'
-			)
-
-			if Sigma_x_inv.grad.abs().max() < 1e-4 and dSigma_x_inv < 1e-4:
-				early_stop_iepoch += 1
-			else:
-				early_stop_iepoch = 0
-			if early_stop_iepoch >= 10 or i_epoch > i_epoch_best + 100:
-				break
-
-		with torch.no_grad():
-			Sigma_x_inv[:] = Sigma_x_inv_best
-	else:
-		Sigma_x_inv_storage = Sigma_x_inv
-
-		def calc_func_grad(Sigma_x_inv):
-			if Sigma_x_inv.grad is None: Sigma_x_inv.grad = torch.zeros_like(Sigma_x_inv)
-			else: Sigma_x_inv.grad.zero_()
-			loss = Sigma_x_inv.view(-1) @ linear_term.view(-1)
-			loss = loss + lambda_Sigma_x_inv * Sigma_x_inv.pow(2).sum() * num_edges / 2
-			for Z, nu, beta in zip(Zs, nus, betas):
-				if nu is None: continue
-				eta = nu @ Sigma_x_inv
-				logZ = integrate_of_exponential_over_simplex(eta)
-				loss = loss + beta * logZ.sum()
-			return loss
-
-		pbar = trange(n_epochs)
-		step_size = 1e-1
-		step_size_update = 2
-		dloss = np.inf
-		loss = calc_func_grad(Sigma_x_inv)
-		loss.backward()
-		loss = loss.item()
-		for i_epoch in pbar:
-			with torch.no_grad():
-				Sigma_x_inv_new = Sigma_x_inv.add(Sigma_x_inv.grad, alpha=-step_size).requires_grad_(True)
-				Sigma_x_inv_new.sub_(Sigma_x_inv_new.mean())
-			loss_new = calc_func_grad(Sigma_x_inv_new)
-			with torch.no_grad():
-				if loss_new.item() < loss:
-					loss_new.backward()
-					loss_new = loss_new.item()
-					dloss = loss - loss_new
-					loss = loss_new
-					dSigma_x_inv = Sigma_x_inv.sub(Sigma_x_inv_new).abs().max().item()
-					Sigma_x_inv = Sigma_x_inv_new
-					step_size *= step_size_update
-				else:
-					step_size /= step_size_update
-				pbar.set_description(
-					f'Updating Σx-1: loss = {dloss:.1e} -> {loss:.1e}, '
-					f'δΣx-1 = {dSigma_x_inv:.1e} '
-					f'lr = {step_size:.1e} '
-					f'Σx-1 range = {Sigma_x_inv.min().item():.1e} ~ {Sigma_x_inv.max().item():.1e}'
-				)
-				if (Sigma_x_inv.grad * step_size).abs().max() < 1e-3:
-					dloss = np.nan
-					dSigma_x_inv = np.nan
-					break
-
-		with torch.no_grad():
-			Sigma_x_inv_storage[:] = Sigma_x_inv
-	Sigma_x_inv.requires_grad_(False)
-
-	return history
-
-
-def estimate_phenotype_predictor(
-		input_list, target_list,
-		phenotype_name, predictor, optimizer, loss_fn,
-		n_epoch=10000,
-):
-	pbar = trange(n_epoch, desc=f'Updating `{phenotype_name}` predictor')
-	for param in predictor.parameters(): param.requires_grad_(True)
-	predictor.train()
-	loss_best = np.inf
-	i_epoch_best = 0
-	loss_prev = np.nan
-	early_stop_iepoch = 0
-	history = []
-	for i_epoch in pbar:
-		loss_total = 0
-		optimizer.zero_grad()
-		metrics = defaultdict(lambda: 0)
-		for x, y in zip(input_list, target_list):
-			yhat = predictor(x)
-			loss = loss_fn(yhat, y, state='train')
-			loss_total += loss.item()
-			loss.backward()
-			metrics['loss'] += loss.item()
-			metrics['acc'] += (yhat.argmax(1) == y).sum().item()
-			metrics['# of samples'] += len(y)
-		optimizer.step()
-		for k in ['acc']:
-			metrics[k] /= metrics['# of samples']
-
-		dloss = loss_prev - loss_total
-		loss_prev = loss_total
-		if loss_total < loss_best:
-			loss_best = loss_total
-			i_epoch_best = i_epoch
-		if dloss < 1e-4:
-			early_stop_iepoch += 1
-		else:
-			early_stop_iepoch = 0
-		history.append(metrics)
-		pbar.set_description(
-			f'Updating `{phenotype_name}` predictor. '
-			f'loss:{dloss:.1e} -> {loss_total:.1e} best={loss_best:.1e} '
-			f'L2={sum(torch.linalg.norm(param)**2 for param in predictor.parameters())**.5:.1e} '
-			f"acc={metrics['acc']:.2f}"
-		)
-		# if dloss < 1e-4: break
-		if early_stop_iepoch >= 10 or i_epoch > i_epoch_best + 100:
-			break
-	pbar.close()
-	predictor.eval()
-	for param in predictor.parameters(): param.requires_grad_(False)
->>>>>>> 5bd0b5e3
+    pbar = trange(n_epoch, desc=f'Updating `{phenotype_name}` predictor')
+    for param in predictor.parameters(): param.requires_grad_(True)
+    predictor.train()
+    loss_best = np.inf
+    epoch_best = 0
+    loss_prev = np.nan
+    early_stop_epoch_count = 0
+    history = []
+    for epoch in pbar:
+        loss_total = 0
+        optimizer.zero_grad()
+        metrics = defaultdict(lambda: 0)
+        for x, y in zip(input_list, target_list):
+            yhat = predictor(x)
+            loss = loss_fn(yhat, y, state='train')
+            loss_total += loss.item()
+            loss.backward()
+            metrics['loss'] += loss.item()
+            metrics['acc'] += (yhat.argmax(1) == y).sum().item()
+            metrics['# of samples'] += len(y)
+        optimizer.step()
+        for k in ['acc']:
+            metrics[k] /= metrics['# of samples']
+
+        dloss = loss_prev - loss_total
+        loss_prev = loss_total
+        if loss_total < loss_best:
+            loss_best = loss_total
+            epoch_best = epoch
+        if dloss < 1e-4:
+            early_stop_epoch_count += 1
+        else:
+            early_stop_epoch_count = 0
+        history.append(metrics)
+        pbar.set_description(
+            f'Updating `{phenotype_name}` predictor. '
+            f'loss:{dloss:.1e} -> {loss_total:.1e} best={loss_best:.1e} '
+            f'L2={sum(torch.linalg.norm(param)**2 for param in predictor.parameters())**.5:.1e} '
+            f"acc={metrics['acc']:.2f}"
+        )
+        # if dloss < 1e-4: break
+        if early_stop_epoch_count >= 10 or epoch > epoch_best + 100:
+            break
+    pbar.close()
+    predictor.eval()
+    for param in predictor.parameters():
+        param.requires_grad_(False)
