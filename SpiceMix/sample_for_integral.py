import sys, os, time
from multiprocessing import Pool

import numpy as np
import torch
import scipy
<<<<<<< HEAD

def project2simplex(y, dim=0, zero_threshold=1e-5):
    """
    # https://math.stackexchange.com/questions/2402504/orthogonal-projection-onto-the-unit-simplex
    find a scalar mu such that || (y-mu)_+ ||_1 = 1

    Currently uses Newton's method to optimize || y - mu ||^2

    TODO: try implementing it this way instead: https://arxiv.org/pdf/1101.6081.pdf

    Args:
        y: vector to be projected to unit simplex
    """
    
    num_components = y.shape[dim]
    
    mu = (y.sum(dim=dim, keepdim=True) - 1) / num_components
    previous_derivative = derivative = None
    for _ in range(num_components):
        difference = y - mu
        derivative = -(difference > zero_threshold).sum(dim=dim, keepdim=True).to(y.dtype)
        assert -derivative.min() > 0, difference.clip(min=0).sum(dim).min()
        if previous_derivative is not None and (derivative == previous_derivative).all():
            break
        objective_value = torch.clip(difference, min=zero_threshold).sum(dim=dim, keepdim=True) - 1
        newton_update = objective_value / derivative
        mu -= newton_update
        previous_derivative = derivative
    assert (derivative == previous_derivative).all()
    
    y = (y - mu).clip(min=zero_threshold)

    assert y.sum(dim=dim).sub_(1).abs_().max() < 1e-4, y.sum(dim=dim).sub_(1).abs_().max()
    
    return y
=======
from scipy.stats import truncnorm, multivariate_normal, mvn
from scipy.special import erf, loggamma


def project2simplex(x, dim, eps=1e-10):
	"""
	# https://math.stackexchange.com/questions/2402504/orthogonal-projection-onto-the-unit-simplex
	find a scalar u such that || (x-u)_+ ||_1 = 1
	"""
	u = x.sum(dim=dim, keepdim=True).sub_(1).div_(x.shape[dim])
	g_prev, g = None, None
	for i in range(x.shape[dim]):
		t = x.sub(u)
		g = (t > eps).sum(dim, keepdim=True).to(x.dtype)
		assert g.min() > 0, t.clip(min=0).sum(dim).min()
		if g_prev is not None and (g == g_prev).all(): break
		f = t.clip_(min=eps).sum(dim, keepdim=True).sub_(1)
		u.addcdiv_(f, g)
		g_prev = g
	assert (g == g_prev).all()
	x.sub_(u).clip_(min=eps)
	assert x.sum(dim=dim).sub_(1).abs_().max() < 1e-4, x.sum(dim=dim).sub_(1).abs_().max()
	return x
>>>>>>> 5bd0b5e3


def test_project2simplex():
    x = torch.rand(100, 100)
    x = x * 3 - 1
    project2simplex(x, dim=0)

def test_project2simplex_basic():
    x = torch.tensor([1/2, 1/4, 1/4])
    assert x.allclose(project2simplex(x.clone(), dim=0))

<<<<<<< HEAD
def integrate_of_exponential_over_simplex(eta):
    assert torch.isfinite(eta).all()
    N, K = eta.shape
    A = torch.empty_like(eta)
    signs = torch.empty_like(eta)
    for k in range(K):
        t = eta - eta[:, [k]]
        assert torch.isfinite(t).all()
        t[:, k] = 1
        tsign = t.sign()
        signs[:, k] = tsign.prod(-1)
        # t = t.abs().clip(min=1e-10).log()
        t = t.abs().add(1e-10).log()
        assert torch.isfinite(t).all()
        t[:, k] = eta[:, k]
        A[:, k] = -t.sum(dim=-1)
    assert torch.isfinite(A).all()
    # signed logsumexp
    o = A.max(-1, keepdim=True)[0]
    ret = A.sub(o).exp()
    assert torch.isfinite(ret).all()
    ret = ret.mul(signs).sum(-1)
    ret = ret.clip(min=1e-10)
    assert (ret > 0).all(), ret.min().item()
    ret = ret.log().add(o.squeeze(-1))
    return ret

if __name__ == "__main__":
    test_project2simplex_basic()
=======
def integrate_of_exponential_over_simplex(eta, eps=1e-15):
	assert torch.isfinite(eta).all()
	N, K = eta.shape
	A = torch.empty_like(eta)
	signs = torch.empty_like(A)
	for k in range(K):
		t = eta - eta[:, [k]]
		assert torch.isfinite(t).all()
		t[:, k] = 1
		tsign = t.sign()
		signs[:, k] = tsign.prod(-1)
		# t = t.abs().clip(min=1e-10).log()
		t = t.abs().add(eps).log()
		assert torch.isfinite(t).all()
		t[:, k] = -eta[:, k]
		A[:, k] = t.sum(-1).neg()
	assert torch.isfinite(A).all()
	# signed logsumexp
	o = A.max(-1, keepdim=True)[0]
	ret = A.sub(o).exp()
	assert torch.isfinite(ret).all()
	ret = ret.mul(signs).sum(-1)
	ret = ret.clip(min=eps)
	assert (ret > 0).all(), ret.min().item()
	ret = ret.log().add(o.squeeze(-1))
	return ret
>>>>>>> 5bd0b5e3
<|MERGE_RESOLUTION|>--- conflicted
+++ resolved
@@ -4,9 +4,8 @@
 import numpy as np
 import torch
 import scipy
-<<<<<<< HEAD
 
-def project2simplex(y, dim=0, zero_threshold=1e-5):
+def project2simplex(y, dim=0, zero_threshold=1e-10):
     """
     # https://math.stackexchange.com/questions/2402504/orthogonal-projection-onto-the-unit-simplex
     find a scalar mu such that || (y-mu)_+ ||_1 = 1
@@ -37,34 +36,9 @@
     
     y = (y - mu).clip(min=zero_threshold)
 
-    assert y.sum(dim=dim).sub_(1).abs_().max() < 1e-4, y.sum(dim=dim).sub_(1).abs_().max()
+    assert y.sum(dim=dim).sub_(1).abs_().max() < 1e-3, y.sum(dim=dim).sub_(1).abs_().max()
     
     return y
-=======
-from scipy.stats import truncnorm, multivariate_normal, mvn
-from scipy.special import erf, loggamma
-
-
-def project2simplex(x, dim, eps=1e-10):
-	"""
-	# https://math.stackexchange.com/questions/2402504/orthogonal-projection-onto-the-unit-simplex
-	find a scalar u such that || (x-u)_+ ||_1 = 1
-	"""
-	u = x.sum(dim=dim, keepdim=True).sub_(1).div_(x.shape[dim])
-	g_prev, g = None, None
-	for i in range(x.shape[dim]):
-		t = x.sub(u)
-		g = (t > eps).sum(dim, keepdim=True).to(x.dtype)
-		assert g.min() > 0, t.clip(min=0).sum(dim).min()
-		if g_prev is not None and (g == g_prev).all(): break
-		f = t.clip_(min=eps).sum(dim, keepdim=True).sub_(1)
-		u.addcdiv_(f, g)
-		g_prev = g
-	assert (g == g_prev).all()
-	x.sub_(u).clip_(min=eps)
-	assert x.sum(dim=dim).sub_(1).abs_().max() < 1e-4, x.sum(dim=dim).sub_(1).abs_().max()
-	return x
->>>>>>> 5bd0b5e3
 
 
 def test_project2simplex():
@@ -76,37 +50,6 @@
     x = torch.tensor([1/2, 1/4, 1/4])
     assert x.allclose(project2simplex(x.clone(), dim=0))
 
-<<<<<<< HEAD
-def integrate_of_exponential_over_simplex(eta):
-    assert torch.isfinite(eta).all()
-    N, K = eta.shape
-    A = torch.empty_like(eta)
-    signs = torch.empty_like(eta)
-    for k in range(K):
-        t = eta - eta[:, [k]]
-        assert torch.isfinite(t).all()
-        t[:, k] = 1
-        tsign = t.sign()
-        signs[:, k] = tsign.prod(-1)
-        # t = t.abs().clip(min=1e-10).log()
-        t = t.abs().add(1e-10).log()
-        assert torch.isfinite(t).all()
-        t[:, k] = eta[:, k]
-        A[:, k] = -t.sum(dim=-1)
-    assert torch.isfinite(A).all()
-    # signed logsumexp
-    o = A.max(-1, keepdim=True)[0]
-    ret = A.sub(o).exp()
-    assert torch.isfinite(ret).all()
-    ret = ret.mul(signs).sum(-1)
-    ret = ret.clip(min=1e-10)
-    assert (ret > 0).all(), ret.min().item()
-    ret = ret.log().add(o.squeeze(-1))
-    return ret
-
-if __name__ == "__main__":
-    test_project2simplex_basic()
-=======
 def integrate_of_exponential_over_simplex(eta, eps=1e-15):
 	assert torch.isfinite(eta).all()
 	N, K = eta.shape
@@ -133,4 +76,6 @@
 	assert (ret > 0).all(), ret.min().item()
 	ret = ret.log().add(o.squeeze(-1))
 	return ret
->>>>>>> 5bd0b5e3
+
+if __name__ == "__main__":
+    test_project2simplex_basic()