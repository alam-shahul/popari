--- conflicted
+++ resolved
@@ -9,8 +9,4 @@
   install:
     - requirements: docs/requirements.txt
     - method: pip
-<<<<<<< HEAD
-      path: .[mlflow,simulation]
-=======
-      path: .[simulation,mlflow]
->>>>>>> f3661465
+      path: .[simulation,mlflow]